#!/bin/bash

red='\033[0;31m'
green='\033[0;32m'
yellow='\033[0;33m'
plain='\033[0m'

#Add some basic function here
function LOGD() {
    echo -e "${yellow}[DEG] $* ${plain}"
}

function LOGE() {
    echo -e "${red}[ERR] $* ${plain}"
}

function LOGI() {
    echo -e "${green}[INF] $* ${plain}"
}

# check root
[[ $EUID -ne 0 ]] && echo -e "${red}致命错误: ${plain} 请使用 root 权限运行此脚本\n" && exit 1

# Check OS and set release variable
if [[ -f /etc/os-release ]]; then
    source /etc/os-release
    release=$ID
elif [[ -f /usr/lib/os-release ]]; then
    source /usr/lib/os-release
    release=$ID
else
    echo "检查服务器操作系统失败，请联系作者!" >&2
    exit 1
fi

echo "目前服务器的操作系统为: $release"

os_version=$(grep -i version_id /etc/os-release | cut -d \" -f2 | cut -d . -f1)

if [[ "${release}" == "centos" ]]; then
    if [[ ${os_version} -lt 8 ]]; then
        echo -e "${red} 请使用 CentOS 8 或更高版本 ${plain}\n" && exit 1
    fi
elif [[ "${release}" == "ubuntu" ]]; then
    if [[ ${os_version} -lt 20 ]]; then
        echo -e "${red} 请使用 Ubuntu 20 或更高版本!${plain}\n" && exit 1
    fi

elif [[ "${release}" == "fedora" ]]; then
    if [[ ${os_version} -lt 36 ]]; then
        echo -e "${red} 请使用 Fedora 36 或更高版本!${plain}\n" && exit 1
    fi

elif [[ "${release}" == "debian" ]]; then
    if [[ ${os_version} -lt 11 ]]; then
        echo -e "${red} 请使用 Debian 11 或更高版本 ${plain}\n" && exit 1
    fi

elif [[ "${release}" == "almalinux" ]]; then
    if [[ ${os_version} -lt 9 ]]; then
        echo -e "${red} 请使用 AlmaLinux 9 或更高版本 ${plain}\n" && exit 1
    fi

elif [[ "${release}" == "rocky" ]]; then
    if [[ ${os_version} -lt 9 ]]; then
        echo -e "${red} 请使用 RockyLinux 9 或更高版本 ${plain}\n" && exit 1
    fi
elif [[ "${release}" == "arch" ]]; then
    echo "您的操作系统是 ArchLinux"
elif [[ "${release}" == "manjaro" ]]; then
    echo "您的操作系统是 Manjaro"
elif [[ "${release}" == "armbian" ]]; then
    echo "您的操作系统是 Armbian"
elif [[ "${release}" == "opensuse-tumbleweed" ]]; then
    echo "您的操作系统是 OpenSUSE Tumbleweed"
elif [[ "${release}" == "oracle" ]]; then
    if [[ ${os_version} -lt 8 ]]; then
        echo -e "${red} 请使用 Oracle Linux 8 或更高版本 ${plain}\n" && exit 1
    fi
else
    echo -e "${red}此脚本不支持您的操作系统。${plain}\n"
    echo "请确保您使用的是以下受支持的操作系统之一："
    echo "- Ubuntu 20.04+"
    echo "- Debian 11+"
    echo "- CentOS 8+"
    echo "- Fedora 36+"
    echo "- Arch Linux"
    echo "- Parch Linux"
    echo "- Manjaro"
    echo "- Armbian"
    echo "- AlmaLinux 9+"
    echo "- Rocky Linux 9+"
    echo "- Oracle Linux 8+"
    echo "- OpenSUSE Tumbleweed"
    exit 1

fi

# Declare Variables
log_folder="${XUI_LOG_FOLDER:=/var/log}"
iplimit_log_path="${log_folder}/3xipl.log"
iplimit_banned_log_path="${log_folder}/3xipl-banned.log"

confirm() {
    if [[ $# > 1 ]]; then
        echo && read -p "$1 [Default $2]: " temp
        if [[ "${temp}" == "" ]]; then
            temp=$2
        fi
    else
        read -p "$1 [y/n]: " temp
    fi
    if [[ "${temp}" == "y" || "${temp}" == "Y" ]]; then
        return 0
    else
        return 1
    fi
}

confirm_restart() {
    confirm "重启面板，注意：重启面板也会重启 Xray" "y"
    if [[ $? == 0 ]]; then
        restart
    else
        show_menu
    fi
}

before_show_menu() {
    echo && echo -n -e "${yellow}按 Enter 键返回主菜单：${plain}" && read temp
    show_menu
}

install() {
    bash <(curl -Ls https://raw.githubusercontent.com/xeefei/3x-ui/main/install.sh)
    if [[ $? == 0 ]]; then
        if [[ $# == 0 ]]; then
            start
        else
            start 0
        fi
    fi
}

update() {
    confirm "该功能将强制安装最新版本，并且数据不会丢失。你想继续吗?" "y"
    if [[ $? != 0 ]]; then
        LOGE "已取消"
        if [[ $# == 0 ]]; then
            before_show_menu
        fi
        return 0
    fi
    bash <(curl -Ls https://raw.githubusercontent.com/xeefei/3x-ui/main/install.sh)
    if [[ $? == 0 ]]; then
        LOGI "更新完成，面板已自动重启"
        exit 0
    fi
}

custom_version() {
    echo "输入面板版本 (例: 2.3.5):"
    read panel_version

    if [ -z "$panel_version" ]; then
        echo "面板版本不能为空。"
        exit 1
    fi

    download_link="https://raw.githubusercontent.com/xeefei/3x-ui/master/install.sh"

    # Use the entered panel version in the download link
    install_command="bash <(curl -Ls $download_link) v$panel_version"

    echo "下载并安装面板版本 $panel_version..."
    eval $install_command
}

# Function to handle the deletion of the script file
delete_script() {
    rm "$0"  # Remove the script file itself
    exit 1
}

uninstall() {
    confirm "您确定要卸载面板吗? Xray 也将被卸载!" "n"
    if [[ $? != 0 ]]; then
        if [[ $# == 0 ]]; then
            show_menu
        fi
        return 0
    fi
    systemctl stop x-ui
    systemctl disable x-ui
    rm /etc/systemd/system/x-ui.service -f
    systemctl daemon-reload
    systemctl reset-failed
    rm /etc/x-ui/ -rf
    rm /usr/local/x-ui/ -rf

    echo ""
    echo -e "卸载成功\n"
    echo "如果您需要再次安装此面板，可以使用以下命令:"
    echo -e "${green}bash <(curl -Ls https://raw.githubusercontent.com/xeefei/3x-ui/master/install.sh)${plain}"
    echo ""
    # Trap the SIGTERM signal
    trap delete_script SIGTERM
    delete_script
}

reset_user() {
    confirm "您确定重置面板的用户名和密码吗?" "n"
    if [[ $? != 0 ]]; then
        if [[ $# == 0 ]]; then
            show_menu
        fi
        return 0
    fi
    read -rp "请设置用户名 [默认为随机用户名]: " config_account
    [[ -z $config_account ]] && config_account=$(date +%s%N | md5sum | cut -c 1-8)
    read -rp "请设置密码 [默认为随机密码]: " config_password
    [[ -z $config_password ]] && config_password=$(date +%s%N | md5sum | cut -c 1-8)
    /usr/local/x-ui/x-ui setting -username ${config_account} -password ${config_password} >/dev/null 2>&1
    /usr/local/x-ui/x-ui setting -remove_secret >/dev/null 2>&1
    echo -e "面板登录用户名已重置为：${green} ${config_account} ${plain}"
    echo -e "面板登录密码已重置为：${green} ${config_password} ${plain}"
    echo -e "${yellow} 面板 Secret Token 已禁用 ${plain}"
    echo -e "${green} 请使用新的登录用户名和密码访问 3X-UI 面板。也请记住它们！${plain}"
    confirm_restart
}

reset_config() {
    confirm "您确定要重置所有面板设置，帐户数据不会丢失，用户名和密码不会更改" "n"
    if [[ $? != 0 ]]; then
        if [[ $# == 0 ]]; then
            show_menu
        fi
        return 0
    fi
    /usr/local/x-ui/x-ui setting -reset
    echo -e "所有面板设置已重置为默认，请立即重新启动面板，并使用默认的${green}2053${plain}端口访问网页面板"
    confirm_restart
}

check_config() {
    info=$(/usr/local/x-ui/x-ui setting -show true)
    if [[ $? != 0 ]]; then
        LOGE "获取当前设置错误，请检查日志"
        show_menu
    fi
    LOGI "${info}"
}

set_port() {
    echo && echo -n -e "输入端口号 [1-65535]: " && read port
    if [[ -z "${port}" ]]; then
        LOGD "Cancelled"
        before_show_menu
    else
        /usr/local/x-ui/x-ui setting -port ${port}
        echo -e "端口已设置，请立即重启面板，并使用新端口 ${green}${port}${plain} 以访问面板"
        confirm_restart
    fi
}

start() {
    check_status
    if [[ $? == 0 ]]; then
        echo ""
        LOGI "面板正在运行，无需再次启动，如需重新启动，请选择重新启动"
    else
        systemctl start x-ui
        sleep 2
        check_status
        if [[ $? == 0 ]]; then
            LOGI "x-ui 已成功启动"
        else
            LOGE "面板启动失败，可能是启动时间超过两秒，请稍后查看日志信息"
        fi
    fi

    if [[ $# == 0 ]]; then
        before_show_menu
    fi
}

stop() {
    check_status
    if [[ $? == 1 ]]; then
        echo ""
        LOGI "面板已关闭，无需再次关闭！"
    else
        systemctl stop x-ui
        sleep 2
        check_status
        if [[ $? == 1 ]]; then
            LOGI "x-ui 和 Xray 已成功关闭"
        else
            LOGE "面板关闭失败，可能是停止时间超过两秒，请稍后查看日志信息"
        fi
    fi

    if [[ $# == 0 ]]; then
        before_show_menu
    fi
}

restart() {
    systemctl restart x-ui
    sleep 2
    check_status
    if [[ $? == 0 ]]; then
        LOGI "x-ui and Xray 已成功重启"
    else
        LOGE "面板重启失败，可能是启动时间超过两秒，请稍后查看日志信息"
    fi
    if [[ $# == 0 ]]; then
        before_show_menu
    fi
}

status() {
    systemctl status x-ui -l
    if [[ $# == 0 ]]; then
        before_show_menu
    fi
}

enable() {
    systemctl enable x-ui
    if [[ $? == 0 ]]; then
        LOGI "x-ui 已成功设置开机启动"
    else
        LOGE "x-ui 设置开机启动失败"
    fi

    if [[ $# == 0 ]]; then
        before_show_menu
    fi
}

disable() {
    systemctl disable x-ui
    if [[ $? == 0 ]]; then
        LOGI "x-ui 已成功取消开机启动"
    else
        LOGE "x-ui 取消开机启动失败"
    fi

    if [[ $# == 0 ]]; then
        before_show_menu
    fi
}

show_log() {
    journalctl -u x-ui.service -e --no-pager -f
    if [[ $# == 0 ]]; then
        before_show_menu
    fi
}

show_banlog() {
    if test -f "${iplimit_banned_log_path}"; then
        if [[ -s "${iplimit_banned_log_path}" ]]; then
            cat ${iplimit_banned_log_path}
        else
            echo -e "${red}日志文件为空${plain}\n"
        fi
    else
        echo -e "${red}未找到日志文件。 请先安装 Fail2ban 和 IP Limit${plain}\n"
    fi
}

bbr_menu() {
    echo -e "${green}\t1.${plain} 启用 BBR"
    echo -e "${green}\t2.${plain} 禁用 BBR"
    echo -e "${green}\t0.${plain} 返回主菜单"
    read -p "请输入选项: " choice
    case "$choice" in
    0)
        show_menu
        ;;
    1)
        enable_bbr
        ;;
    2)
        disable_bbr
        ;;
    *) echo "无效选项" ;;
    esac
}

disable_bbr() {
    if ! grep -q "net.core.default_qdisc=fq" /etc/sysctl.conf || ! grep -q "net.ipv4.tcp_congestion_control=bbr" /etc/sysctl.conf; then
        echo -e "${yellow}BBR 当前未启用${plain}"
        exit 0
    fi

    # Replace BBR with CUBIC configurations
    sed -i 's/net.core.default_qdisc=fq/net.core.default_qdisc=pfifo_fast/' /etc/sysctl.conf
    sed -i 's/net.ipv4.tcp_congestion_control=bbr/net.ipv4.tcp_congestion_control=cubic/' /etc/sysctl.conf

    # Apply changes
    sysctl -p

    # Verify that BBR is replaced with CUBIC
    if [[ $(sysctl net.ipv4.tcp_congestion_control | awk '{print $3}') == "cubic" ]]; then
        echo -e "${green}BBR 已成功替换为 CUBIC${plain}"
    else
        echo -e "${red}用 CUBIC 替换 BBR 失败，请检查您的系统配置。${plain}"
    fi
}

enable_bbr() {
    if grep -q "net.core.default_qdisc=fq" /etc/sysctl.conf && grep -q "net.ipv4.tcp_congestion_control=bbr" /etc/sysctl.conf; then
        echo -e "${green}BBR 已经启用!${plain}"
        exit 0
    fi

    # Check the OS and install necessary packages
    case "${release}" in
    ubuntu | debian | armbian)
        apt-get update && apt-get install -yqq --no-install-recommends ca-certificates
        ;;
    centos | almalinux | rocky | oracle)
        yum -y update && yum -y install ca-certificates
        ;;
    fedora)
        dnf -y update && dnf -y install ca-certificates
        ;;
    arch | manjaro)
        pacman -Sy --noconfirm ca-certificates
        ;;
    *)
        echo -e "${red}不支持的操作系统。请检查脚本并手动安装必要的软件包${plain}\n"
        exit 1
        ;;
    esac

    # Enable BBR
    echo "net.core.default_qdisc=fq" | tee -a /etc/sysctl.conf
    echo "net.ipv4.tcp_congestion_control=bbr" | tee -a /etc/sysctl.conf

    # Apply changes
    sysctl -p

    # Verify that BBR is enabled
    if [[ $(sysctl net.ipv4.tcp_congestion_control | awk '{print $3}') == "bbr" ]]; then
        echo -e "${green}BBR 已成功启用${plain}"
    else
        echo -e "${red}启用 BBR 失败，请检查您的系统配置${plain}"
    fi
}

update_shell() {
    wget -O /usr/bin/x-ui -N --no-check-certificate https://github.com/xeefei/3x-ui/raw/main/x-ui.sh
    if [[ $? != 0 ]]; then
        echo ""
        LOGE "下载脚本失败，请检查机器是否可以连接至 GitHub"
        before_show_menu
    else
        chmod +x /usr/bin/x-ui
        LOGI "升级脚本成功，请重新运行脚本" && exit 0
    fi
}

# 0: running, 1: not running, 2: not installed
check_status() {
    if [[ ! -f /etc/systemd/system/x-ui.service ]]; then
        return 2
    fi
    temp=$(systemctl status x-ui | grep Active | awk '{print $3}' | cut -d "(" -f2 | cut -d ")" -f1)
    if [[ "${temp}" == "running" ]]; then
        return 0
    else
        return 1
    fi
}

check_enabled() {
    temp=$(systemctl is-enabled x-ui)
    if [[ "${temp}" == "enabled" ]]; then
        return 0
    else
        return 1
    fi
}

check_uninstall() {
    check_status
    if [[ $? != 2 ]]; then
        echo ""
        LOGE "面板已安装，请勿重新安装"
        if [[ $# == 0 ]]; then
            before_show_menu
        fi
        return 1
    else
        return 0
    fi
}

check_install() {
    check_status
    if [[ $? == 2 ]]; then
        echo ""
        LOGE "请先安装面板"
        if [[ $# == 0 ]]; then
            before_show_menu
        fi
        return 1
    else
        return 0
    fi
}

show_status() {
    check_status
    case $? in
    0)
        echo -e "面板状态: ${green}运行中${plain}"
        show_enable_status
        ;;
    1)
        echo -e "面板状态: ${yellow}未运行${plain}"
        show_enable_status
        ;;
    2)
        echo -e "面板状态: ${red}未安装${plain}"
        ;;
    esac
    show_xray_status
}

show_enable_status() {
    check_enabled
    if [[ $? == 0 ]]; then
        echo -e "开机启动: ${green}是${plain}"
    else
        echo -e "开机启动: ${red}否${plain}"
    fi
}

check_xray_status() {
    count=$(ps -ef | grep "xray-linux" | grep -v "grep" | wc -l)
    if [[ count -ne 0 ]]; then
        return 0
    else
        return 1
    fi
}

show_xray_status() {
    check_xray_status
    if [[ $? == 0 ]]; then
        echo -e "Xray 状态: ${green}运行中${plain}"
    else
        echo -e "Xray 状态: ${red}未运行${plain}"
    fi
}

firewall_menu() {
    echo -e "${green}\t1.${plain} 安装防火墙并开放端口"
    echo -e "${green}\t2.${plain} 允许列表"
    echo -e "${green}\t3.${plain} 从列表中删除端口"
    echo -e "${green}\t4.${plain} 禁用防火墙"
    echo -e "${green}\t0.${plain} 返回主菜单"
    read -p "请输入选项: " choice
    case "$choice" in
    0)
        show_menu
        ;;
    1)
        open_ports
        ;;
    2)
        sudo ufw status
        ;;
    3)
        delete_ports
        ;;
    4)
        sudo ufw disable
        ;;
    *) echo "无效选项" ;;
    esac
}

open_ports() {
    if ! command -v ufw &>/dev/null; then
        echo "ufw 防火墙未安装，正在安装..."
        apt-get update
        apt-get install -y ufw
    else
        echo "ufw 防火墙已安装"
    fi

    # Check if the firewall is inactive
    if ufw status | grep -q "Status: active"; then
        echo "防火墙已经激活"
    else
        # Open the necessary ports
        ufw allow ssh
        ufw allow http
        ufw allow https
        ufw allow 2053/tcp

        # Enable the firewall
        ufw --force enable
    fi

    # Prompt the user to enter a list of ports
    read -p "输入您要打开的端口（例如 80,443,2053 或端口范围 400-500): " ports

    # Check if the input is valid
    if ! [[ $ports =~ ^([0-9]+|[0-9]+-[0-9]+)(,([0-9]+|[0-9]+-[0-9]+))*$ ]]; then
        echo "错误：输入无效。请输入以英文逗号分隔的端口列表或端口范围（例如 80,443,2053 或 400-500)" >&2
        exit 1
    fi

    # Open the specified ports using ufw
    IFS=',' read -ra PORT_LIST <<<"$ports"
    for port in "${PORT_LIST[@]}"; do
        if [[ $port == *-* ]]; then
            # Split the range into start and end ports
            start_port=$(echo $port | cut -d'-' -f1)
            end_port=$(echo $port | cut -d'-' -f2)
            # Loop through the range and open each port
            for ((i = start_port; i <= end_port; i++)); do
                ufw allow $i
            done
        else
            ufw allow "$port"
        fi
    done

    # Confirm that the ports are open
    ufw status | grep $ports
}

delete_ports() {
    # Prompt the user to enter the ports they want to delete
    read -p "输入要删除的端口（例如 80,443,2053 或范围 400-500): " ports

    # Check if the input is valid
    if ! [[ $ports =~ ^([0-9]+|[0-9]+-[0-9]+)(,([0-9]+|[0-9]+-[0-9]+))*$ ]]; then
        echo "错误：输入无效。请输入以英文逗号分隔的端口列表或端口范围（例如 80,443,2053 或 400-500)" >&2
        exit 1
    fi

    # Delete the specified ports using ufw
    IFS=',' read -ra PORT_LIST <<<"$ports"
    for port in "${PORT_LIST[@]}"; do
        if [[ $port == *-* ]]; then
            # Split the range into start and end ports
            start_port=$(echo $port | cut -d'-' -f1)
            end_port=$(echo $port | cut -d'-' -f2)
            # Loop through the range and delete each port
            for ((i = start_port; i <= end_port; i++)); do
                ufw delete allow $i
            done
        else
            ufw delete allow "$port"
        fi
    done

    # Confirm that the ports are deleted
    echo "删除指定端口:"
    ufw status | grep $ports
}

update_geo() {
    local defaultBinFolder="/usr/local/x-ui/bin"
    read -p "请输入 x-ui bin 文件夹路径，默认留空。（默认值：'${defaultBinFolder}')" binFolder
    binFolder=${binFolder:-${defaultBinFolder}}
    if [[ ! -d ${binFolder} ]]; then
        LOGE "文件夹 ${binFolder} 不存在！"
        LOGI "制作 bin 文件夹：${binFolder}..."
        mkdir -p ${binFolder}
    fi

    systemctl stop x-ui
    cd ${binFolder}
    rm -f geoip.dat geosite.dat geoip_IR.dat geosite_IR.dat geoip_VN.dat geosite_VN.dat
    wget -N https://github.com/Loyalsoldier/v2ray-rules-dat/releases/latest/download/geoip.dat
    wget -N https://github.com/Loyalsoldier/v2ray-rules-dat/releases/latest/download/geosite.dat
    wget -O geoip_IR.dat -N https://github.com/chocolate4u/Iran-v2ray-rules/releases/latest/download/geoip.dat
    wget -O geosite_IR.dat -N https://github.com/chocolate4u/Iran-v2ray-rules/releases/latest/download/geosite.dat
    wget -O geoip_VN.dat https://github.com/vuong2023/vn-v2ray-rules/releases/latest/download/geoip.dat
    wget -O geosite_VN.dat https://github.com/vuong2023/vn-v2ray-rules/releases/latest/download/geosite.dat
    systemctl start x-ui
    echo -e "${green}Geosite.dat + Geoip.dat + geoip_IR.dat + geosite_IR.dat 在 bin 文件夹: '${binfolder}' 中已经更新成功 !${plain}"
    before_show_menu
}

install_acme() {
    cd ~
    LOGI "install acme..."
    curl https://get.acme.sh | sh
    if [ $? -ne 0 ]; then
        LOGE "安装 acme 失败"
        return 1
    else
        LOGI "安装 acme 成功"
    fi
    return 0
}

ssl_cert_issue_main() {
    echo -e "${green}\t1.${plain} 获取 SSL 证书"
    echo -e "${green}\t2.${plain} 吊销证书"
    echo -e "${green}\t3.${plain} 续签证书"
    echo -e "${green}\t0.${plain} 返回主菜单"
    read -p "请输入选项: " choice
    case "$choice" in
    0)
        show_menu
        ;;
    1)
        ssl_cert_issue
        ;;
    2)
        local domain=""
        read -p "请输入您的域名以吊销证书: " domain
        ~/.acme.sh/acme.sh --revoke -d ${domain}
        LOGI "证书吊销成功"
        ;;
    3)
        local domain=""
        read -p "请输入您的域名以续签 SSL 证书: " domain
        ~/.acme.sh/acme.sh --renew -d ${domain} --force
        ;;
    *) echo "无效选项" ;;
    esac
}

ssl_cert_issue() {
    # check for acme.sh first
    if ! command -v ~/.acme.sh/acme.sh &>/dev/null; then
        echo "未找到 acme.sh, 正在安装"
        install_acme
        if [ $? -ne 0 ]; then
            LOGE "安装 acme 失败，请检查日志"
            exit 1
        fi
    fi
    # install socat second
    case "${release}" in
    ubuntu | debian | armbian)
        apt update && apt install socat -y
        ;;
    centos | almalinux | rocky | oracle)
        yum -y update && yum -y install socat
        ;;
    fedora)
        dnf -y update && dnf -y install socat
        ;;
    arch | manjaro)
        pacman -Sy --noconfirm socat
        ;;
    *)
        echo -e "${red}不支持的操作系统，请检查脚本并手动安装必要的软件包。${plain}\n"
        exit 1
        ;;
    esac
    if [ $? -ne 0 ]; then
        LOGE "安装 socat 失败，请检查日志"
        exit 1
    else
        LOGI "安装 socat 成功..."
    fi

    # get the domain here,and we need verify it
    local domain=""
    read -p "请输入您的域名:" domain
    LOGD "您的域名是：${domain}，正在检查..."
    # here we need to judge whether there exists cert already
    local currentCert=$(~/.acme.sh/acme.sh --list | tail -1 | awk '{print $1}')

    if [ ${currentCert} == ${domain} ]; then
        local certInfo=$(~/.acme.sh/acme.sh --list)
        LOGE "系统已经有证书，无法再次颁发，当前证书详细信息:"
        LOGI "$certInfo"
        exit 1
    else
        LOGI "您的域现在已准备好颁发证书..."
    fi

    # create a directory for install cert
    certPath="/root/cert/${domain}"
    if [ ! -d "$certPath" ]; then
        mkdir -p "$certPath"
    else
        rm -rf "$certPath"
        mkdir -p "$certPath"
    fi

    # get needed port here
    local WebPort=80
    read -p "请选择您使用的端口，默认为 80 端口:" WebPort
    if [[ ${WebPort} -gt 65535 || ${WebPort} -lt 1 ]]; then
        LOGE "您输入的端口 ${WebPort} 无效，将使用默认端口"
    fi
    LOGI "将使用端口：${WebPort} 来颁发证书，请确保该端口已开启..."
    # NOTE:This should be handled by user
    # open the port and kill the occupied progress
    ~/.acme.sh/acme.sh --set-default-ca --server letsencrypt
    ~/.acme.sh/acme.sh --issue -d ${domain} --standalone --httpport ${WebPort}
    if [ $? -ne 0 ]; then
        LOGE "颁发证书失败，请检查日志"
        rm -rf ~/.acme.sh/${domain}
        exit 1
    else
        LOGE "颁发证书成功，安装证书..."
    fi
    # install cert
    ~/.acme.sh/acme.sh --installcert -d ${domain} \
        --key-file /root/cert/${domain}/privkey.pem \
        --fullchain-file /root/cert/${domain}/fullchain.pem

    if [ $? -ne 0 ]; then
        LOGE "安装证书失败"
        rm -rf ~/.acme.sh/${domain}
        exit 1
    else
        LOGI "安装证书成功，启用自动续订..."
    fi

    ~/.acme.sh/acme.sh --upgrade --auto-upgrade
    if [ $? -ne 0 ]; then
        LOGE "自动续订失败，证书详细信息:"
        ls -lah cert/*
        chmod 755 $certPath/*
        exit 1
    else
        LOGI "自动续订成功，证书详细信息:"
        ls -lah cert/*
        chmod 755 $certPath/*
    fi
}

ssl_cert_issue_CF() {
    echo -E ""
    LOGD "******使用说明******"
    LOGI "此 Acme 脚本需要以下数据："
    LOGI "1. Cloudflare 注册邮箱"
    LOGI "2. Cloudflare 全局 API 密钥"
    LOGI "3. Cloudflare 已解析 dns 到当前服务器的域名"
    LOGI "4. 脚本申请证书，默认安装路径为 /root/cert "
    confirm "确认申请? [y/n]" "y"
    if [ $? -eq 0 ]; then
        # check for acme.sh first
        if ! command -v ~/.acme.sh/acme.sh &>/dev/null; then
            echo "未找到 acme.sh, 正在安装"
            install_acme
            if [ $? -ne 0 ]; then
                LOGE "安装 acme 失败，请检查日志"
                exit 1
            fi
        fi
        CF_Domain=""
        CF_GlobalKey=""
        CF_AccountEmail=""
        certPath=/root/cert
        if [ ! -d "$certPath" ]; then
            mkdir $certPath
        else
            rm -rf $certPath
            mkdir $certPath
        fi
        LOGD "请设置域名:"
        read -p "在此输入您的域名:" CF_Domain
        LOGD "您的域名为: ${CF_Domain}"
        LOGD "请设置 CF Global API Key:"
        read -p "在此输入您的 API Key:" CF_GlobalKey
        LOGD "您的 API 密钥是: ${CF_GlobalKey}"
        LOGD "请设置注册邮箱:"
        read -p "在此输入您的邮箱:" CF_AccountEmail
        LOGD "您的账号邮箱地址是: ${CF_AccountEmail}"
        ~/.acme.sh/acme.sh --set-default-ca --server letsencrypt
        if [ $? -ne 0 ]; then
            LOGE "默认 CA: Lets'Encrypt 失败，脚本退出..."
            exit 1
        fi
        export CF_Key="${CF_GlobalKey}"
        export CF_Email=${CF_AccountEmail}
        ~/.acme.sh/acme.sh --issue --dns dns_cf -d ${CF_Domain} -d *.${CF_Domain} --log
        if [ $? -ne 0 ]; then
            LOGE "证书颁发失败，脚本退出..."
            exit 1
        else
            LOGI "证书颁发成功，正在安装..."
        fi
        ~/.acme.sh/acme.sh --installcert -d ${CF_Domain} -d *.${CF_Domain} --ca-file /root/cert/ca.cer \
            --cert-file /root/cert/${CF_Domain}.cer --key-file /root/cert/${CF_Domain}.key \
            --fullchain-file /root/cert/fullchain.cer
        if [ $? -ne 0 ]; then
            LOGE "证书安装失败，脚本退出..."
            exit 1
        else
            LOGI "证书安装成功，开启自动更新..."
        fi
        ~/.acme.sh/acme.sh --upgrade --auto-upgrade
        if [ $? -ne 0 ]; then
            LOGE "自动更新设置失败，脚本退出..."
            ls -lah cert
            chmod 755 $certPath
            exit 1
        else
            LOGI "证书已安装并开启自动续订，具体信息如下:"
            ls -lah cert
            chmod 755 $certPath
        fi
    else
        show_menu
    fi
}

warp_cloudflare() {
    echo -e "${green}\t1.${plain} 安装 WARP socks5 代理"
    echo -e "${green}\t2.${plain} 账户类型 (free, plus, team)"
    echo -e "${green}\t3.${plain} 开启 / 关闭 WireProxy"
    echo -e "${green}\t4.${plain} 卸载 WARP"
    echo -e "${green}\t0.${plain} 返回主菜单"
    read -p "请输入选项: " choice
    case "$choice" in
    0)
        show_menu
        ;;
    1)
        bash <(curl -sSL https://raw.githubusercontent.com/hamid-gh98/x-ui-scripts/main/install_warp_proxy.sh)
        ;;
    2)
        warp a
        ;;
    3)
        warp y
        ;;
    4)
        warp u
        ;;
    *) echo "无效选项" ;;
    esac
}

subconverter() {
        bash <(curl -fsSL https://get.docker.com | bash -s docker) && (docker run -d --name subweb --restart always \
                          -p 18080:80 \
                          -p 25500:25500 \
                          stilleshan/subweb)
        ipv4=$(curl -s4m8 ip.p3terx.com -k | sed -n 1p)
    echo -e "${yellow}【链接转换模块】安装完成！！！"
    echo -e "${green}【订阅转换功能】访问地址为：${plain}${green}http://$ipv4:18080"
    echo -e "${green}【后端服务】拉取地址为：${plain}${green}http://$ipv4:25500"
    show_menu
}

run_speedtest() {
    # Check if Speedtest is already installed
    if ! command -v speedtest &>/dev/null; then
        # If not installed, install it
        local pkg_manager=""
        local speedtest_install_script=""

        if command -v dnf &>/dev/null; then
            pkg_manager="dnf"
            speedtest_install_script="https://packagecloud.io/install/repositories/ookla/speedtest-cli/script.rpm.sh"
        elif command -v yum &>/dev/null; then
            pkg_manager="yum"
            speedtest_install_script="https://packagecloud.io/install/repositories/ookla/speedtest-cli/script.rpm.sh"
        elif command -v apt-get &>/dev/null; then
            pkg_manager="apt-get"
            speedtest_install_script="https://packagecloud.io/install/repositories/ookla/speedtest-cli/script.deb.sh"
        elif command -v apt &>/dev/null; then
            pkg_manager="apt"
            speedtest_install_script="https://packagecloud.io/install/repositories/ookla/speedtest-cli/script.deb.sh"
        fi

        if [[ -z $pkg_manager ]]; then
            echo "错误：找不到包管理器。 您可能需要手动安装 Speedtest"
            return 1
        else
            curl -s $speedtest_install_script | bash
            $pkg_manager install -y speedtest
        fi
    fi

    # Run Speedtest
    speedtest
}

create_iplimit_jails() {
    # Use default bantime if not passed => 15 minutes
    local bantime="${1:-15}"

    # Uncomment 'allowipv6 = auto' in fail2ban.conf
    sed -i 's/#allowipv6 = auto/allowipv6 = auto/g' /etc/fail2ban/fail2ban.conf

    #On Debian 12+ fail2ban's default backend should be changed to systemd
    if [[  "${release}" == "debian" && ${os_version} -ge 12 ]]; then
        sed -i '0,/action =/s/backend = auto/backend = systemd/' /etc/fail2ban/jail.conf
    fi

    cat << EOF > /etc/fail2ban/jail.d/3x-ipl.conf
[3x-ipl]
enabled=true
backend=auto
filter=3x-ipl
action=3x-ipl
logpath=${iplimit_log_path}
maxretry=2
findtime=32
bantime=${bantime}m
EOF

    cat << EOF > /etc/fail2ban/filter.d/3x-ipl.conf
[Definition]
datepattern = ^%%Y/%%m/%%d %%H:%%M:%%S
failregex   = \[LIMIT_IP\]\s*Email\s*=\s*<F-USER>.+</F-USER>\s*\|\|\s*SRC\s*=\s*<ADDR>
ignoreregex =
EOF

    cat << EOF > /etc/fail2ban/action.d/3x-ipl.conf
[INCLUDES]
before = iptables-allports.conf

[Definition]
actionstart = <iptables> -N f2b-<name>
              <iptables> -A f2b-<name> -j <returntype>
              <iptables> -I <chain> -p <protocol> -j f2b-<name>

actionstop = <iptables> -D <chain> -p <protocol> -j f2b-<name>
             <actionflush>
             <iptables> -X f2b-<name>

actioncheck = <iptables> -n -L <chain> | grep -q 'f2b-<name>[ \t]'

actionban = <iptables> -I f2b-<name> 1 -s <ip> -j <blocktype>
            echo "\$(date +"%%Y/%%m/%%d %%H:%%M:%%S")   BAN   [Email] = <F-USER> [IP] = <ip> banned for <bantime> seconds." >> ${iplimit_banned_log_path}

actionunban = <iptables> -D f2b-<name> -s <ip> -j <blocktype>
              echo "\$(date +"%%Y/%%m/%%d %%H:%%M:%%S")   UNBAN   [Email] = <F-USER> [IP] = <ip> unbanned." >> ${iplimit_banned_log_path}

[Init]
EOF

    echo -e "${green}使用 ${bantime} 分钟的禁止时间以创建的 IP Limit 限制文件。${plain}"
}

iplimit_remove_conflicts() {
    local jail_files=(
        /etc/fail2ban/jail.conf
        /etc/fail2ban/jail.local
    )

    for file in "${jail_files[@]}"; do
        # Check for [3x-ipl] config in jail file then remove it
        if test -f "${file}" && grep -qw '3x-ipl' ${file}; then
            sed -i "/\[3x-ipl\]/,/^$/d" ${file}
            echo -e "${yellow}消除系统环境中 [3x-ipl] 的冲突 (${file})!${plain}\n"
        fi
    done
}

iplimit_main() {
<<<<<<< HEAD
    echo -e "\n${green}\t1.${plain} Install Fail2ban and configure IP Limit"
    echo -e "${green}\t2.${plain} Change Ban Duration"
    echo -e "${green}\t3.${plain} Unban Everyone"
    echo -e "${green}\t4.${plain} Check Logs"
    echo -e "${green}\t5.${plain} Fail2ban Status"
    echo -e "${green}\t6.${plain} Restart Fail2ban"
    echo -e "${green}\t7.${plain} Uninstall IP Limit"
    echo -e "${green}\t0.${plain} Back to Main Menu"
    read -p "Choose an option: " choice
=======
    echo -e "\n${green}\t1.${plain} 安装 Fail2ban 并配置 IP 限制"
    echo -e "${green}\t2.${plain} 更改禁止期限"
    echo -e "${green}\t3.${plain} 解禁所有 IP"
    echo -e "${green}\t4.${plain} 查看日志"
    echo -e "${green}\t5.${plain} Fail2ban 状态"
    echo -e "${green}\t6.${plain} 卸载 IP 限制"
    echo -e "${green}\t0.${plain} 返回主菜单"
    read -p "请输入选项: " choice
>>>>>>> 8335d835
    case "$choice" in
    0)
        show_menu
        ;;
    1)
        confirm "继续安装 Fail2ban 和 IP 限制?" "y"
        if [[ $? == 0 ]]; then
            install_iplimit
        else
            iplimit_main
        fi
        ;;
    2)
        read -rp "请输入新的禁令持续时间（以分钟为单位）[默认 30]: " NUM
        if [[ $NUM =~ ^[0-9]+$ ]]; then
            create_iplimit_jails ${NUM}
            systemctl restart fail2ban
        else
            echo -e "${red}${NUM} 不是一个数字！ 请再试一次.${plain}"
        fi
        iplimit_main
        ;;
    3)
        confirm "继续解除所有人的 IP 限制禁令?" "y"
        if [[ $? == 0 ]]; then
            fail2ban-client reload --restart --unban 3x-ipl
            truncate -s 0 "${iplimit_banned_log_path}"
            echo -e "${green}所有用户已成功解封${plain}"
            iplimit_main
        else
            echo -e "${yellow}已取消${plain}"
        fi
        iplimit_main
        ;;
    4)
        show_banlog
        ;;
    5)
        service fail2ban status
        ;;
    6)
        systemctl restart fail2ban
        ;;
    7)
        remove_iplimit
        ;;
    *) echo "无效选项" ;;
    esac
}

install_iplimit() {
    if ! command -v fail2ban-client &>/dev/null; then
        echo -e "${green}未安装 Fail2ban。正在安装...!${plain}\n"

        # Check the OS and install necessary packages
        case "${release}" in
        ubuntu)
            if [[ "${os_version}" -ge 24 ]]; then
                apt update && apt install python3-pip -y
                python3 -m pip install pyasynchat --break-system-packages
            fi
            apt update && apt install fail2ban -y
            ;;
        debian | armbian)
            apt update && apt install fail2ban -y
            ;;
        centos | almalinux | rocky | oracle)
            yum update -y && yum install epel-release -y
            yum -y install fail2ban
            ;;
        fedora)
            dnf -y update && dnf -y install fail2ban
            ;;
<<<<<<< HEAD
        arch | manjaro | parch)
            pacman -Syu --noconfirm fail2ban
            ;;
=======
        arch | manjaro)
        pacman -Syu --noconfirm fail2ban
        ;;
>>>>>>> 8335d835
        *)
            echo -e "${red}不支持的操作系统，请检查脚本并手动安装必要的软件包.${plain}\n"
            exit 1
            ;;
        esac

        if ! command -v fail2ban-client &>/dev/null; then
            echo -e "${red}Fail2ban 安装失败${plain}\n"
            exit 1
        fi

        echo -e "${green}Fail2ban 安装成功!${plain}\n"
    else
        echo -e "${yellow}Fail2ban 已安装${plain}\n"
    fi

    echo -e "${green}配置 IP 限制中...${plain}\n"

    # make sure there's no conflict for jail files
    iplimit_remove_conflicts

    # Check if log file exists
    if ! test -f "${iplimit_banned_log_path}"; then
        touch ${iplimit_banned_log_path}
    fi

    # Check if service log file exists so fail2ban won't return error
    if ! test -f "${iplimit_log_path}"; then
        touch ${iplimit_log_path}
    fi

    # Create the iplimit jail files
    # we didn't pass the bantime here to use the default value
    create_iplimit_jails

    # Launching fail2ban
    if ! systemctl is-active --quiet fail2ban; then
        systemctl start fail2ban
        systemctl enable fail2ban
    else
        systemctl restart fail2ban
    fi
    systemctl enable fail2ban

    echo -e "${green}IP 限制安装并配置成功!${plain}\n"
    before_show_menu
}

remove_iplimit() {
    echo -e "${green}\t1.${plain} 仅删除 IP 限制配置"
    echo -e "${green}\t2.${plain} 卸载 Fail2ban 和 IP 限制"
    echo -e "${green}\t0.${plain} 终止"
    read -p "请输入选项: " num
    case "$num" in
    1)
        rm -f /etc/fail2ban/filter.d/3x-ipl.conf
        rm -f /etc/fail2ban/action.d/3x-ipl.conf
        rm -f /etc/fail2ban/jail.d/3x-ipl.conf
        systemctl restart fail2ban
        echo -e "${green}IP 限制成功解除!${plain}\n"
        before_show_menu
        ;;
    2)
        rm -rf /etc/fail2ban
        systemctl stop fail2ban
        case "${release}" in
        ubuntu | debian | armbian)
            apt-get remove -y fail2ban
            apt-get purge -y fail2ban -y
            apt-get autoremove -y
            ;;
        centos | almalinux | rocky | oracle)
            yum remove fail2ban -y
            yum autoremove -y
            ;;
        fedora)
            dnf remove fail2ban -y
            dnf autoremove -y
            ;;
        arch | manjaro)
            pacman -Rns --noconfirm fail2ban
            ;;
        *)
            echo -e "${red}不支持的操作系统，请手动卸载 Fail2ban.${plain}\n"
            exit 1
            ;;
        esac
        echo -e "${green}Fail2ban 和 IP 限制已成功删除!${plain}\n"
        before_show_menu
        ;;
    0)
        echo -e "${yellow}已取消${plain}\n"
        iplimit_main
        ;;
    *)
        echo -e "${red}无效选项。 请选择一个有效的选项。${plain}\n"
        remove_iplimit
        ;;
    esac
}

show_usage() {
    echo -e "3x-ui 控制菜单用法: "
    echo -e "----------------------------------------------"
    echo -e "x-ui              - 进入管理脚本"
    echo -e "x-ui start        - 启动 3x-ui 面板"
    echo -e "x-ui stop         - 关闭 3x-ui 面板"
    echo -e "x-ui restart      - 重启 3x-ui 面板"
    echo -e "x-ui status       - 查看 3x-ui 状态"
    echo -e "x-ui enable       - 启用 3x-ui 开机启动"
    echo -e "x-ui disable      - 禁用 3x-ui 开机启动"
    echo -e "x-ui log          - 查看 3x-ui 运行日志"
    echo -e "x-ui banlog       - 检查 Fail2ban 禁止日志"
    echo -e "x-ui update       - 更新 3x-ui 面板"
    echo -e "x-ui install      - 安装 3x-ui 面板"
    echo -e "x-ui uninstall    - 卸载 3x-ui 面板"
    echo -e "----------------------------------------------"
}

show_menu() {
    echo -e "
  ${green}3X-UI 面板管理脚本${plain}
  ${green}0.${plain} 退出脚本
————————————————
  ${green}1.${plain} 安装面板
  ${green}2.${plain} 更新面板
  ${green}3.${plain} 自定义版本
  ${green}4.${plain} 卸载面板
————————————————
  ${green}5.${plain} 重置用户名、密码和 Secret Token
  ${green}6.${plain} 重置面板设置
  ${green}7.${plain} 修改面板端口
  ${green}8.${plain} 查看面板设置
————————————————
  ${green}9.${plain} 启动面板
  ${green}10.${plain} 关闭面板
  ${green}11.${plain} 重启面板
  ${green}12.${plain} 检查面板状态
  ${green}13.${plain} 检查面板日志
————————————————
  ${green}14.${plain} 启用开机启动
  ${green}15.${plain} 禁用开机启动
————————————————
  ${green}16.${plain} SSL 证书管理
  ${green}17.${plain} CF SSL 证书
  ${green}18.${plain} IP 限制管理
  ${green}19.${plain} WARP 管理
  ${green}20.${plain} 防火墙管理
————————————————
  ${green}21.${plain} 启用 BBR 
  ${green}22.${plain} 更新 Geo 文件
  ${green}23.${plain} Speedtest by Ookla
  ${green}24.${plain} 安装订阅转换 
————————————————
  ${green}若在使用过程中有任何问题${plain}
  ${yellow}请加入〔3X-UI〕中文交流群${plain}
  ${red}https://t.me/XUI_CN ${yellow}截图进行反馈${plain}
  ${green}〔3X-UI〕优化版项目地址${plain}
  ${yellow}https://github.com/xeefei/3x-ui${plain}
  ${green}详细〔安装配置〕教程${plain}
  ${yellow}https://xeefei.github.io/xufei/2024/05/3x-ui${plain}
————————————————
"
    show_status
    echo && read -p "请输入选项 [0-24]: " num

    case "${num}" in
    0)
        exit 0
        ;;
    1)
        check_uninstall && install
        ;;
    2)
        check_install && update
        ;;
    3)
        check_install && custom_version
        ;;
    4)
        check_install && uninstall
        ;;
    5)
        check_install && reset_user
        ;;
    6)
        check_install && reset_config
        ;;
    7)
        check_install && set_port
        ;;
    8)
        check_install && check_config
        ;;
    9)
        check_install && start
        ;;
    10)
        check_install && stop
        ;;
    11)
        check_install && restart
        ;;
    12)
        check_install && status
        ;;
    13)
        check_install && show_log
        ;;
    14)
        check_install && enable
        ;;
    15)
        check_install && disable
        ;;
    16)
        ssl_cert_issue_main
        ;;
    17)
        ssl_cert_issue_CF
        ;;
    18)
        iplimit_main
        ;;
    19)
        warp_cloudflare
        ;;
    20)
        firewall_menu
        ;;
    21)
        bbr_menu
        ;;
    22)
        update_geo
        ;;
    23)
        run_speedtest
        ;;
    24)
        subconverter
        ;;
    *)
        LOGE "请输入正确的选项 [0-24]"
        ;;
    esac
}

if [[ $# > 0 ]]; then
    case $1 in
    "start")
        check_install 0 && start 0
        ;;
    "stop")
        check_install 0 && stop 0
        ;;
    "restart")
        check_install 0 && restart 0
        ;;
    "status")
        check_install 0 && status 0
        ;;
    "enable")
        check_install 0 && enable 0
        ;;
    "disable")
        check_install 0 && disable 0
        ;;
    "log")
        check_install 0 && show_log 0
        ;;
    "banlog")
        check_install 0 && show_banlog 0
        ;;
    "update")
        check_install 0 && update 0
        ;;
    "install")
        check_uninstall 0 && install 0
        ;;
    "uninstall")
        check_install 0 && uninstall 0
        ;;
    *) show_usage ;;
    esac
else
    show_menu
fi<|MERGE_RESOLUTION|>--- conflicted
+++ resolved
@@ -1063,26 +1063,15 @@
 }
 
 iplimit_main() {
-<<<<<<< HEAD
-    echo -e "\n${green}\t1.${plain} Install Fail2ban and configure IP Limit"
-    echo -e "${green}\t2.${plain} Change Ban Duration"
-    echo -e "${green}\t3.${plain} Unban Everyone"
-    echo -e "${green}\t4.${plain} Check Logs"
-    echo -e "${green}\t5.${plain} Fail2ban Status"
-    echo -e "${green}\t6.${plain} Restart Fail2ban"
-    echo -e "${green}\t7.${plain} Uninstall IP Limit"
-    echo -e "${green}\t0.${plain} Back to Main Menu"
-    read -p "Choose an option: " choice
-=======
     echo -e "\n${green}\t1.${plain} 安装 Fail2ban 并配置 IP 限制"
     echo -e "${green}\t2.${plain} 更改禁止期限"
     echo -e "${green}\t3.${plain} 解禁所有 IP"
     echo -e "${green}\t4.${plain} 查看日志"
     echo -e "${green}\t5.${plain} Fail2ban 状态"
-    echo -e "${green}\t6.${plain} 卸载 IP 限制"
+    echo -e "${green}\t6.${plain} 重启 Fail2ban"
+    echo -e "${green}\t7.${plain} 卸载 IP 限制"
     echo -e "${green}\t0.${plain} 返回主菜单"
     read -p "请输入选项: " choice
->>>>>>> 8335d835
     case "$choice" in
     0)
         show_menu
@@ -1156,15 +1145,9 @@
         fedora)
             dnf -y update && dnf -y install fail2ban
             ;;
-<<<<<<< HEAD
         arch | manjaro | parch)
             pacman -Syu --noconfirm fail2ban
             ;;
-=======
-        arch | manjaro)
-        pacman -Syu --noconfirm fail2ban
-        ;;
->>>>>>> 8335d835
         *)
             echo -e "${red}不支持的操作系统，请检查脚本并手动安装必要的软件包.${plain}\n"
             exit 1
