--- conflicted
+++ resolved
@@ -52,21 +52,15 @@
 elif [[ "${release}" == "manjaro" ]]; then
     echo "您的操作系统是 Manjaro"
 elif [[ "${release}" == "armbian" ]]; then
-<<<<<<< HEAD
-    echo "Your OS is Armbian"
+    echo "您的操作系统是 Armbian"
 elif [[ "${release}" == "alpine" ]]; then
-    echo "Your OS is Alpine Linux"
+    echo "您的操作系统是 Alpine Linux"
 elif [[ "${release}" == "opensuse-tumbleweed" ]]; then
-    echo "Your OS is OpenSUSE Tumbleweed"
+    echo "您的操作系统是 OpenSUSE Tumbleweed"
 elif [[ "${release}" == "openEuler" ]]; then
     if [[ ${os_version} -lt 2203 ]]; then
-        echo -e "${red} Please use OpenEuler 22.03 or higher ${plain}\n" && exit 1
-    fi
-=======
-    echo "您的操作系统是 Armbian"
-elif [[ "${release}" == "opensuse-tumbleweed" ]]; then
-    echo "您的操作系统是 OpenSUSE Tumbleweed"
->>>>>>> 3d99290f
+    echo -e "${red} 请使用 OpenEuler 22.03 或更高版本 ${plain}\n" && exit 1
+    fi
 elif [[ "${release}" == "centos" ]]; then
     if [[ ${os_version} -lt 8 ]]; then
         echo -e "${red} 请使用 CentOS 8 或更高版本 ${plain}\n" && exit 1
@@ -98,9 +92,6 @@
     if [[ ${os_version} -lt 8 ]]; then
         echo -e "${red} 请使用 RockyLinux 8 或更高版本 ${plain}\n" && exit 1
     fi
-<<<<<<< HEAD
-elif [[ "${release}" == "ol" ]]; then
-=======
 elif [[ "${release}" == "arch" ]]; then
     echo "您的操作系统是 ArchLinux"
 elif [[ "${release}" == "manjaro" ]]; then
@@ -112,7 +103,6 @@
 elif [[ "${release}" == "opensuse-tumbleweed" ]]; then
     echo "您的操作系统是 OpenSUSE Tumbleweed"
 elif [[ "${release}" == "oracle" ]]; then
->>>>>>> 3d99290f
     if [[ ${os_version} -lt 8 ]]; then
         echo -e "${red} 请使用 Oracle Linux 8 或更高版本 ${plain}\n" && exit 1
     fi
@@ -209,15 +199,6 @@
         fi
         return 0
     fi
-<<<<<<< HEAD
-
-    wget --no-check-certificate -O /usr/bin/x-ui https://raw.githubusercontent.com/MHSanaei/3x-ui/main/x-ui.sh
-    chmod +x /usr/local/x-ui/x-ui.sh
-    chmod +x /usr/bin/x-ui
-
-    if [[ $? == 0 ]]; then
-        echo -e "${green}Update successful. The panel has automatically restarted.${plain}"
-=======
     
     wget --no-check-certificate -O /usr/bin/x-ui https://raw.githubusercontent.com/xeefei/3x-ui/main/x-ui.sh
     chmod +x /usr/local/x-ui/x-ui.sh
@@ -225,7 +206,6 @@
     
      if [[ $? == 0 ]]; then
         echo -e "${green}更新成功，面板已自动重启${plain}"
->>>>>>> 3d99290f
         exit 0
     else
         echo -e "${red}更新菜单项失败${plain}"
@@ -311,14 +291,6 @@
 }
 
 reset_webbasepath() {
-<<<<<<< HEAD
-    echo -e "${yellow}Resetting Web Base Path${plain}"
-
-    read -rp "Are you sure you want to reset the web base path? (y/n): " confirm
-    if [[ $confirm != "y" && $confirm != "Y" ]]; then
-        echo -e "${yellow}Operation canceled.${plain}"
-        return
-=======
     echo -e "${yellow}修改访问路径${plain}"
     
     # Prompt user to set a new web base path
@@ -326,7 +298,6 @@
     
     if [[ $config_webBasePath == "y" ]]; then
         config_webBasePath=$(gen_random_string 10)
->>>>>>> 3d99290f
     fi
 
     config_webBasePath=$(gen_random_string 10)
@@ -334,15 +305,9 @@
     # Apply the new web base path setting
     /usr/local/x-ui/x-ui setting -webBasePath "${config_webBasePath}" >/dev/null 2>&1
     
-<<<<<<< HEAD
-    echo -e "Web base path has been reset to: ${green}${config_webBasePath}${plain}"
-    echo -e "${green}Please use the new web base path to access the panel.${plain}"
-    restart
-=======
     # Display confirmation message
     echo -e "面板访问路径已重置为: ${green}${config_webBasePath}${plain}"
     echo -e "${green}请使用新的路径登录访问面板${plain}"
->>>>>>> 3d99290f
 }
 
 reset_config() {
@@ -365,17 +330,7 @@
         show_menu
         return
     fi
-<<<<<<< HEAD
-    LOGI "${info}"
-
-    local existing_webBasePath=$(echo "$info" | grep -Eo 'webBasePath: .+' | awk '{print $2}')
-    local existing_port=$(echo "$info" | grep -Eo 'port: .+' | awk '{print $2}')
-    local server_ip=$(curl -s https://api.ipify.org)
-
-    echo -e "${green}Access URL: http://${server_ip}:${existing_port}${existing_webBasePath}${plain}"
-=======
     echo -e "${info}${plain}"
->>>>>>> 3d99290f
 }
 
 set_port() {
@@ -813,29 +768,6 @@
     done
 
     # Confirm that the ports are deleted
-<<<<<<< HEAD
-
-    echo "Deleted the specified ports:"
-    for port in "${PORT_LIST[@]}"; do
-        if [[ $port == *-* ]]; then
-            start_port=$(echo $port | cut -d'-' -f1)
-            end_port=$(echo $port | cut -d'-' -f2)
-            # Check if the port range has been successfully deleted
-            (ufw status | grep -q "$start_port:$end_port") || echo "$start_port-$end_port"
-        else
-            # Check if the individual port has been successfully deleted
-            (ufw status | grep -q "$port") || echo "$port"
-        fi
-    done
-}
-
-update_geo() {
-    echo -e "${green}\t1.${plain} Loyalsoldier (geoip.dat, geosite.dat)"
-    echo -e "${green}\t2.${plain} chocolate4u (geoip_IR.dat, geosite_IR.dat)"
-    echo -e "${green}\t3.${plain} vuong2023 (geoip_VN.dat, geosite_VN.dat)"
-    echo -e "${green}\t0.${plain} Back to Main Menu"
-    read -p "Choose an option: " choice
-=======
     echo "删除指定端口:"
     ufw status | grep $ports
 }
@@ -849,7 +781,6 @@
         LOGI "制作 bin 文件夹：${binFolder}..."
         mkdir -p ${binFolder}
     fi
->>>>>>> 3d99290f
 
     systemctl stop x-ui
     cd /usr/local/x-ui/bin
@@ -882,10 +813,7 @@
     esac
 
     systemctl start x-ui
-<<<<<<< HEAD
-=======
     echo -e "${green}Geosite.dat + Geoip.dat + geoip_IR.dat + geosite_IR.dat 在 bin 文件夹: '${binfolder}' 中已经更新成功 !${plain}"
->>>>>>> 3d99290f
     before_show_menu
 }
 
@@ -901,24 +829,16 @@
 
     curl -s https://get.acme.sh | sh
     if [ $? -ne 0 ]; then
-<<<<<<< HEAD
-        LOGE "Installation of acme.sh failed."
-        return 1
-    else
-        LOGI "Installation of acme.sh succeeded."
-=======
         LOGE "安装 acme 失败"
         return 1
     else
         LOGI "安装 acme 成功"
->>>>>>> 3d99290f
     fi
 
     return 0
 }
 
 ssl_cert_issue_main() {
-<<<<<<< HEAD
     echo -e "${green}\t1.${plain} Get SSL"
     echo -e "${green}\t2.${plain} Revoke"
     echo -e "${green}\t3.${plain} Force Renew"
@@ -927,13 +847,13 @@
     echo -e "${green}\t0.${plain} Back to Main Menu"
 
     read -p "Choose an option: " choice
-=======
     echo -e "${green}\t1.${plain} 获取 SSL 证书"
     echo -e "${green}\t2.${plain} 吊销证书"
     echo -e "${green}\t3.${plain} 续签证书"
+    echo -e "${green}\t4.${plain} 显示所有证书"
+    echo -e "${green}\t5.${plain} 设置面板证书路径"
     echo -e "${green}\t0.${plain} 返回主菜单"
     read -p "请输入选项: " choice
->>>>>>> 3d99290f
     case "$choice" in
     0)
         show_menu
@@ -942,53 +862,52 @@
         ssl_cert_issue
         ;;
     2)
-<<<<<<< HEAD
         local domains=$(find /root/cert/ -mindepth 1 -maxdepth 1 -type d -exec basename {} \;)
         if [ -z "$domains" ]; then
-            echo "No certificates found to revoke."
-        else
-            echo "Existing domains:"
+            echo "未找到可吊销的证书"
+        else
+            echo "现有域名:"
             echo "$domains"
-            read -p "Please enter a domain from the list to revoke the certificate: " domain
+            read -p "请输入您的域名以吊销证书: " domain
             if echo "$domains" | grep -qw "$domain"; then
                 ~/.acme.sh/acme.sh --revoke -d ${domain}
-                LOGI "Certificate revoked for domain: $domain"
+                LOGI "域名证书被吊销: $domain"
             else
-                echo "Invalid domain entered."
+                echo "输入的域名无效"
             fi
         fi
         ;;
     3)
         local domains=$(find /root/cert/ -mindepth 1 -maxdepth 1 -type d -exec basename {} \;)
         if [ -z "$domains" ]; then
-            echo "No certificates found to renew."
-        else
-            echo "Existing domains:"
+            echo "未找到可续签的证书"
+        else
+            echo "现有域名:"
             echo "$domains"
-            read -p "Please enter a domain from the list to renew the SSL certificate: " domain
+            read -p "请输入您的域名以续签证书:  " domain
             if echo "$domains" | grep -qw "$domain"; then
                 ~/.acme.sh/acme.sh --renew -d ${domain} --force
-                LOGI "Certificate forcefully renewed for domain: $domain"
+                LOGI "域名证书已强制续签: $domain"
             else
-                echo "Invalid domain entered."
+                echo "输入的域名无效"
             fi
         fi
         ;;
     4)
         local domains=$(find /root/cert/ -mindepth 1 -maxdepth 1 -type d -exec basename {} \;)
         if [ -z "$domains" ]; then
-            echo "No certificates found."
-        else
-            echo "Existing domains and their paths:"
+            echo "没有找到证书"
+        else
+            echo "现有域名及其路径:"
             for domain in $domains; do
                 local cert_path="/root/cert/${domain}/fullchain.pem"
                 local key_path="/root/cert/${domain}/privkey.pem"
                 if [[ -f "${cert_path}" && -f "${key_path}" ]]; then
-                    echo -e "Domain: ${domain}"
-                    echo -e "\tCertificate Path: ${cert_path}"
-                    echo -e "\tPrivate Key Path: ${key_path}"
+                    echo -e "Domain（域名）: ${domain}"
+                    echo -e "\tCertificate Path（证书路径为）: ${cert_path}"
+                    echo -e "\tPrivate Key Path（私钥路径为）: ${key_path}"
                 else
-                    echo -e "Domain: ${domain} - Certificate or Key missing."
+                    echo -e "Domain（域名）: ${domain} - 证书或私钥丢失"
                 fi
             done
         fi
@@ -996,11 +915,11 @@
     5)
         local domains=$(find /root/cert/ -mindepth 1 -maxdepth 1 -type d -exec basename {} \;)
         if [ -z "$domains" ]; then
-            echo "No certificates found."
-        else
-            echo "Available domains:"
+            echo "没有找到证书"
+        else
+            echo "可用域名:"
             echo "$domains"
-            read -p "Please choose a domain to set the panel paths: " domain
+            read -p "请选择一个域名来设置面板路径: " domain
 
             if echo "$domains" | grep -qw "$domain"; then
                 local webCertFile="/root/cert/${domain}/fullchain.pem"
@@ -1009,34 +928,21 @@
                 if [[ -f "${webCertFile}" && -f "${webKeyFile}" ]]; then
                     /usr/local/x-ui/x-ui cert -webCert "$webCertFile" -webCertKey "$webKeyFile"
                     echo "Panel paths set for domain: $domain"
-                    echo "  - Certificate File: $webCertFile"
-                    echo "  - Private Key File: $webKeyFile"
+                    echo "  - Certificate File（证书路径为）: $webCertFile"
+                    echo "  - Private Key File（私钥路径为）: $webKeyFile"
                     restart
                 else
-                    echo "Certificate or private key not found for domain: $domain."
+                    echo "找不到域名所对应的证书和私钥: $domain."
                 fi
             else
-                echo "Invalid domain entered."
+                echo "输入的域名无效"
             fi
         fi
         ;;
 
     *)
-        echo "Invalid choice"
-        ;;
-=======
-        local domain=""
-        read -p "请输入您的域名以吊销证书: " domain
-        ~/.acme.sh/acme.sh --revoke -d ${domain}
-        LOGI "证书吊销成功"
-        ;;
-    3)
-        local domain=""
-        read -p "请输入您的域名以续签 SSL 证书: " domain
-        ~/.acme.sh/acme.sh --renew -d ${domain} --force
-        ;;
-    *) echo "无效选项" ;;
->>>>>>> 3d99290f
+        echo "无效选择"
+        ;;
     esac
 }
 
@@ -1079,35 +985,26 @@
 
     # get the domain here, and we need to verify it
     local domain=""
-<<<<<<< HEAD
     read -p "Please enter your domain name: " domain
     LOGD "Your domain is: ${domain}, checking it..."
-=======
     read -p "请输入您的域名:" domain
     LOGD "您的域名是：${domain}，正在检查..."
     # here we need to judge whether there exists cert already
     local currentCert=$(~/.acme.sh/acme.sh --list | tail -1 | awk '{print $1}')
->>>>>>> 3d99290f
 
     # check if there already exists a certificate
     local currentCert=$(~/.acme.sh/acme.sh --list | tail -1 | awk '{print $1}')
     if [ "${currentCert}" == "${domain}" ]; then
         local certInfo=$(~/.acme.sh/acme.sh --list)
-<<<<<<< HEAD
         LOGE "System already has certificates for this domain. Cannot issue again. Current certificate details:"
-=======
         LOGE "系统已经有证书，无法再次颁发，当前证书详细信息:"
->>>>>>> 3d99290f
         LOGI "$certInfo"
         echo ""
         echo -e "${green}如果要申请安装证书并每3个月〔自动续签〕证书，请确保${red} 80 ${green}和 ${red}443 ${green}端口已打开放行${plain}"
         exit 1
     else
-<<<<<<< HEAD
         LOGI "Your domain is ready for issuing certificates now..."
-=======
         LOGI "您的域现在已准备好颁发证书..."
->>>>>>> 3d99290f
     fi
 
     # create a directory for the certificate
@@ -1121,24 +1018,6 @@
 
     # get the port number for the standalone server
     local WebPort=80
-<<<<<<< HEAD
-    read -p "Please choose which port to use (default is 80): " WebPort
-    if [[ ${WebPort} -gt 65535 || ${WebPort} -lt 1 ]]; then
-        LOGE "Your input ${WebPort} is invalid, will use default port 80."
-        WebPort=80
-    fi
-    LOGI "Will use port: ${WebPort} to issue certificates. Please make sure this port is open."
-
-    # issue the certificate
-    ~/.acme.sh/acme.sh --set-default-ca --server letsencrypt
-    ~/.acme.sh/acme.sh --issue -d ${domain} --listen-v6 --standalone --httpport ${WebPort}
-    if [ $? -ne 0 ]; then
-        LOGE "Issuing certificate failed, please check logs."
-        rm -rf ~/.acme.sh/${domain}
-        exit 1
-    else
-        LOGE "Issuing certificate succeeded, installing certificates..."
-=======
     read -p "请选择您使用的端口，默认为 80 端口:" WebPort
     if [[ ${WebPort} -gt 65535 || ${WebPort} -lt 1 ]]; then
         LOGE "您输入的端口 ${WebPort} 无效，将使用默认端口"
@@ -1154,7 +1033,6 @@
         exit 1
     else
         LOGE "颁发证书成功，安装证书..."
->>>>>>> 3d99290f
     fi
 
     # install the certificate
@@ -1163,13 +1041,11 @@
         --fullchain-file /root/cert/${domain}/fullchain.pem
 
     if [ $? -ne 0 ]; then
-<<<<<<< HEAD
         LOGE "Installing certificate failed, exiting."
         rm -rf ~/.acme.sh/${domain}
         exit 1
     else
         LOGI "Installing certificate succeeded, enabling auto renew..."
-=======
         LOGE "安装证书失败"
         rm -rf ~/.acme.sh/${domain}
         exit 1
@@ -1177,26 +1053,17 @@
         LOGI "安装证书成功，启用自动续订..."
         echo ""
         echo -e "${green}如果要申请安装证书并每3个月〔自动续签〕证书，请确保${red} 80 ${green}和 ${red}443 ${green}端口已打开放行${plain}"
->>>>>>> 3d99290f
     fi
 
     # enable auto-renew
     ~/.acme.sh/acme.sh --upgrade --auto-upgrade
     if [ $? -ne 0 ]; then
-<<<<<<< HEAD
-        LOGE "Auto renew failed, certificate details:"
-=======
         LOGE "自动续订失败，证书详细信息:"
->>>>>>> 3d99290f
         ls -lah cert/*
         chmod 755 $certPath/*
         exit 1
     else
-<<<<<<< HEAD
-        LOGI "Auto renew succeeded, certificate details:"
-=======
         LOGI "自动续订成功，证书详细信息:"
->>>>>>> 3d99290f
         ls -lah cert/*
         chmod 755 $certPath/*
         echo ""
@@ -1454,18 +1321,6 @@
 }
 
 iplimit_main() {
-<<<<<<< HEAD
-    echo -e "\n${green}\t1.${plain} Install Fail2ban and configure IP Limit"
-    echo -e "${green}\t2.${plain} Change Ban Duration"
-    echo -e "${green}\t3.${plain} Unban Everyone"
-    echo -e "${green}\t4.${plain} Ban Logs"
-    echo -e "${green}\t5.${plain} Real-Time Logs"
-    echo -e "${green}\t6.${plain} Service Status"
-    echo -e "${green}\t7.${plain} Service Restart"
-    echo -e "${green}\t8.${plain} Uninstall Fail2ban and IP Limit"
-    echo -e "${green}\t0.${plain} Back to Main Menu"
-    read -p "Choose an option: " choice
-=======
     echo -e "\n${green}\t1.${plain} 安装 Fail2ban 并配置 IP 限制"
     echo -e "${green}\t2.${plain} 更改禁止期限"
     echo -e "${green}\t3.${plain} 解禁所有 IP"
@@ -1475,7 +1330,6 @@
     echo -e "${green}\t7.${plain} 卸载 Fail2ban"
     echo -e "${green}\t0.${plain} 返回主菜单"
     read -p "请输入选项: " choice
->>>>>>> 3d99290f
     case "$choice" in
     0)
         show_menu
@@ -1681,39 +1535,6 @@
 
 show_menu() {
     echo -e "
-<<<<<<< HEAD
-  ${green}3X-UI Panel Management Script${plain}
-  ${green}0.${plain} Exit Script
-————————————————
-  ${green}1.${plain} Install
-  ${green}2.${plain} Update
-  ${green}3.${plain} Update Menu
-  ${green}4.${plain} Old Version
-  ${green}5.${plain} Uninstall
-————————————————
-  ${green}6.${plain} Reset Username & Password & Secret Token
-  ${green}7.${plain} Reset Web Base Path
-  ${green}8.${plain} Reset Settings
-  ${green}9.${plain} Change Port
-  ${green}10.${plain} View Current Settings
-————————————————
-  ${green}11.${plain} Start
-  ${green}12.${plain} Stop
-  ${green}13.${plain} Restart
-  ${green}14.${plain} Check Status
-  ${green}15.${plain} Logs Management
-————————————————
-  ${green}16.${plain} Enable Autostart
-  ${green}17.${plain} Disable Autostart
-————————————————
-  ${green}18.${plain} SSL Certificate Management
-  ${green}19.${plain} Cloudflare SSL Certificate
-  ${green}20.${plain} IP Limit Management
-  ${green}21.${plain} Firewall Management
-————————————————
-  ${green}22.${plain} Enable BBR 
-  ${green}23.${plain} Update Geo Files
-=======
 ——————————————————————
   ${green}3X-UI 面板管理脚本${plain}
   ${yellow}  一个更好的面板${plain}
@@ -1748,7 +1569,6 @@
 ——————————————————————
   ${green}22.${plain} 启用 BBR 
   ${green}23.${plain} 更新 Geo 文件
->>>>>>> 3d99290f
   ${green}24.${plain} Speedtest by Ookla
   ${green}25.${plain} 安装订阅转换 
 ——————————————————————
