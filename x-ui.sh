--- conflicted
+++ resolved
@@ -213,26 +213,16 @@
     fi
 }
 
-<<<<<<< HEAD
-legacy_version() {
-    echo "Enter the panel version (like 2.4.0):"
-    read tag_version
-=======
 custom_version() {
     echo "输入面板版本 (例: 2.3.8):"
     read panel_version
->>>>>>> eb1e47f2
-
     if [ -z "$panel_version" ]; then
         echo "面板版本不能为空。"
         exit 1
     fi
-<<<<<<< HEAD
-=======
 
     download_link="https://raw.githubusercontent.com/xeefei/3x-ui/master/install.sh"
 
->>>>>>> eb1e47f2
     # Use the entered panel version in the download link
     install_command="bash <(curl -Ls "https://raw.githubusercontent.com/mhsanaei/3x-ui/v$tag_version/install.sh") v$tag_version"
 
@@ -1623,44 +1613,6 @@
 
 show_menu() {
     echo -e "
-<<<<<<< HEAD
-  ${green}3X-UI Panel Management Script${plain}
-  ${green}0.${plain} Exit Script
-————————————————
-  ${green}1.${plain} Install
-  ${green}2.${plain} Update
-  ${green}3.${plain} Update Menu
-  ${green}4.${plain} Legacy Version
-  ${green}5.${plain} Uninstall
-————————————————
-  ${green}6.${plain} Reset Username & Password & Secret Token
-  ${green}7.${plain} Reset Web Base Path
-  ${green}8.${plain} Reset Settings
-  ${green}9.${plain} Change Port
-  ${green}10.${plain} View Current Settings
-————————————————
-  ${green}11.${plain} Start
-  ${green}12.${plain} Stop
-  ${green}13.${plain} Restart
-  ${green}14.${plain} Check Status
-  ${green}15.${plain} Logs Management
-————————————————
-  ${green}16.${plain} Enable Autostart
-  ${green}17.${plain} Disable Autostart
-————————————————
-  ${green}18.${plain} SSL Certificate Management
-  ${green}19.${plain} Cloudflare SSL Certificate
-  ${green}20.${plain} IP Limit Management
-  ${green}21.${plain} Firewall Management
-  ${green}22.${plain} SSH Port Forwarding Management
-————————————————
-  ${green}23.${plain} Enable BBR 
-  ${green}24.${plain} Update Geo Files
-  ${green}25.${plain} Speedtest by Ookla
-"
-    show_status
-    echo && read -p "Please enter your selection [0-25]: " num
-=======
 ——————————————————————
   ${green}3X-UI 面板管理脚本${plain}
   ${yellow}  一个更好的面板${plain}
@@ -1709,7 +1661,6 @@
 "
     show_status
     echo && read -p "请输入选项 [0-25]: " num
->>>>>>> eb1e47f2
 
     case "${num}" in
     0)
@@ -1794,11 +1745,7 @@
         subconverter
         ;;
     *)
-<<<<<<< HEAD
-        LOGE "Please enter the correct number [0-25]"
-=======
         LOGE "请输入正确的数字选项 [0-25]"
->>>>>>> eb1e47f2
         ;;
     esac
 }
