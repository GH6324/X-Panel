#!/bin/bash

red='\033[0;31m'
green='\033[0;32m'
yellow='\033[0;33m'
plain='\033[0m'

#Add some basic function here
function LOGD() {
    echo -e "${yellow}[DEG] $* ${plain}"
}

function LOGE() {
    echo -e "${red}[ERR] $* ${plain}"
}

function LOGI() {
    echo -e "${green}[INF] $* ${plain}"
}

# check root
[[ $EUID -ne 0 ]] && echo -e "${red}致命错误: ${plain} 请使用 root 权限运行此脚本\n" && exit 1

# Check OS and set release variable
if [[ -f /etc/os-release ]]; then
    source /etc/os-release
    release=$ID
elif [[ -f /usr/lib/os-release ]]; then
    source /usr/lib/os-release
    release=$ID
else
    echo -e "${red}检查服务器操作系统失败，请联系作者!${plain}" >&2
    exit 1
fi

echo -e "——————————————————————"
echo -e "当前服务器的操作系统为:${red} $release${plain}"
echo ""
xui_version=$(/usr/local/x-ui/x-ui -v)
last_version=$(curl -Ls "https://api.github.com/repos/xeefei/3x-ui/releases/latest" | grep '"tag_name":' | sed -E 's/.*"([^"]+)".*/\1/')
echo -e "${green}当前代理面板的版本为: ${red}〔3X-UI优化版〕v${xui_version}${plain}"
echo ""
echo -e "${yellow}〔3X-UI优化版〕最新版为---------->>> ${last_version}${plain}"

os_version=$(grep -i version_id /etc/os-release | cut -d \" -f2 | cut -d . -f1)

if [[ "${release}" == "centos" ]]; then
    if [[ ${os_version} -lt 8 ]]; then
        echo -e "${red} 请使用 CentOS 8 或更高版本 ${plain}\n" && exit 1
    fi
elif [[ "${release}" == "ubuntu" ]]; then
    if [[ ${os_version} -lt 20 ]]; then
        echo -e "${red} 请使用 Ubuntu 20 或更高版本!${plain}\n" && exit 1
    fi

elif [[ "${release}" == "fedora" ]]; then
    if [[ ${os_version} -lt 36 ]]; then
        echo -e "${red} 请使用 Fedora 36 或更高版本!${plain}\n" && exit 1
    fi

elif [[ "${release}" == "debian" ]]; then
    if [[ ${os_version} -lt 11 ]]; then
        echo -e "${red} 请使用 Debian 11 或更高版本 ${plain}\n" && exit 1
    fi

elif [[ "${release}" == "almalinux" ]]; then
    if [[ ${os_version} -lt 9 ]]; then
        echo -e "${red} 请使用 AlmaLinux 9 或更高版本 ${plain}\n" && exit 1
    fi

elif [[ "${release}" == "rocky" ]]; then
    if [[ ${os_version} -lt 9 ]]; then
        echo -e "${red} 请使用 RockyLinux 9 或更高版本 ${plain}\n" && exit 1
    fi
elif [[ "${release}" == "arch" ]]; then
    echo "您的操作系统是 ArchLinux"
elif [[ "${release}" == "manjaro" ]]; then
    echo "您的操作系统是 Manjaro"
elif [[ "${release}" == "armbian" ]]; then
    echo "您的操作系统是 Armbian"
elif [[ "${release}" == "opensuse-tumbleweed" ]]; then
    echo "您的操作系统是 OpenSUSE Tumbleweed"
elif [[ "${release}" == "oracle" ]]; then
    if [[ ${os_version} -lt 8 ]]; then
        echo -e "${red} 请使用 Oracle Linux 8 或更高版本 ${plain}\n" && exit 1
    fi
else
    echo -e "${red}此脚本不支持您的操作系统。${plain}\n"
    echo "请确保您使用的是以下受支持的操作系统之一："
    echo "- Ubuntu 20.04+"
    echo "- Debian 11+"
    echo "- CentOS 8+"
    echo "- Fedora 36+"
    echo "- Arch Linux"
    echo "- Parch Linux"
    echo "- Manjaro"
    echo "- Armbian"
    echo "- AlmaLinux 9+"
    echo "- Rocky Linux 9+"
    echo "- Oracle Linux 8+"
    echo "- OpenSUSE Tumbleweed"
    exit 1

fi

# Declare Variables
log_folder="${XUI_LOG_FOLDER:=/var/log}"
iplimit_log_path="${log_folder}/3xipl.log"
iplimit_banned_log_path="${log_folder}/3xipl-banned.log"

confirm() {
    if [[ $# > 1 ]]; then
        echo && read -p "$1 [Default $2]: " temp
        if [[ "${temp}" == "" ]]; then
            temp=$2
        fi
    else
        read -p "$1 [y/n]: " temp
    fi
    if [[ "${temp}" == "y" || "${temp}" == "Y" ]]; then
        return 0
    else
        return 1
    fi
}

confirm_restart() {
    confirm "重启面板，注意：重启面板也会重启 Xray" "y"
    if [[ $? == 0 ]]; then
        restart
    else
        show_menu
    fi
}

before_show_menu() {
    echo && echo -n -e "${yellow}按 Enter 键返回主菜单：${plain}" && read temp
    show_menu
}

install() {
    bash <(curl -Ls https://raw.githubusercontent.com/xeefei/3x-ui/main/install.sh)
    if [[ $? == 0 ]]; then
        if [[ $# == 0 ]]; then
            start
        else
            start 0
        fi
    fi
}

update() {
    confirm "$(echo -e "${green}该功能将强制安装最新版本，并且数据不会丢失。${red}你想继续吗？${plain}---->>请输入")" "y"
    if [[ $? != 0 ]]; then
        LOGE "已取消"
        if [[ $# == 0 ]]; then
            before_show_menu
        fi
        return 0
    fi
    bash <(curl -Ls https://raw.githubusercontent.com/xeefei/3x-ui/main/install.sh)
    if [[ $? == 0 ]]; then
        LOGI "更新完成，面板已自动重启"
        exit 0
    fi
}

custom_version() {
    echo "输入面板版本 (例: 2.3.8):"
    read panel_version

    if [ -z "$panel_version" ]; then
        echo "面板版本不能为空。"
        exit 1
    fi

    download_link="https://raw.githubusercontent.com/xeefei/3x-ui/master/install.sh"

    # Use the entered panel version in the download link
    install_command="bash <(curl -Ls $download_link) v$panel_version"

    echo "下载并安装面板版本 $panel_version..."
    eval $install_command
}

# Function to handle the deletion of the script file
delete_script() {
    rm "$0"  # Remove the script file itself
    exit 1
}

uninstall() {
    confirm "您确定要卸载面板吗? Xray 也将被卸载!" "n"
    if [[ $? != 0 ]]; then
        if [[ $# == 0 ]]; then
            show_menu
        fi
        return 0
    fi
    systemctl stop x-ui
    systemctl disable x-ui
    rm /etc/systemd/system/x-ui.service -f
    systemctl daemon-reload
    systemctl reset-failed
    rm /etc/x-ui/ -rf
    rm /usr/local/x-ui/ -rf

    echo ""
    echo -e "卸载成功\n"
    echo "如果您需要再次安装此面板，可以使用以下命令:"
    echo -e "${green}bash <(curl -Ls https://raw.githubusercontent.com/xeefei/3x-ui/master/install.sh)${plain}"
    echo ""
    # Trap the SIGTERM signal
    trap delete_script SIGTERM
    delete_script
}

reset_user() {
    confirm "您确定重置面板的用户名和密码吗?" "n"
    if [[ $? != 0 ]]; then
        if [[ $# == 0 ]]; then
            show_menu
        fi
        return 0
    fi
    read -rp "请设置用户名 [默认为随机用户名]: " config_account
    [[ -z $config_account ]] && config_account=$(date +%s%N | md5sum | cut -c 1-8)
    read -rp "请设置密码 [默认为随机密码]: " config_password
    [[ -z $config_password ]] && config_password=$(date +%s%N | md5sum | cut -c 1-8)
    /usr/local/x-ui/x-ui setting -username ${config_account} -password ${config_password} >/dev/null 2>&1
    /usr/local/x-ui/x-ui setting -remove_secret >/dev/null 2>&1
    echo -e "面板登录用户名已重置为：${green} ${config_account} ${plain}"
    echo -e "面板登录密码已重置为：${green} ${config_password} ${plain}"
    echo -e "${yellow} 面板 Secret Token 已禁用 ${plain}"
    echo -e "${green} 请使用新的登录用户名和密码访问 3X-UI 面板。也请记住它们！${plain}"
    confirm_restart
}

reset_webbasepath() {
    echo -e "${yellow}Resetting Web Base Path${plain}"
    
    # Prompt user to set a new web base path
    read -rp "Please set the new web base path [default is a random path]: " config_webBasePath
    
    # If user input is empty, generate a random path
    if [[ -z $config_webBasePath ]]; then
        config_webBasePath=$(head -c 6 /dev/urandom | base64)
    fi
    
    # Apply the new web base path setting
    /usr/local/x-ui/x-ui setting -webBasePath "${config_webBasePath}" >/dev/null 2>&1
    
    # Display confirmation message
    echo -e "Web base path has been reset to: ${green} ${config_webBasePath} ${plain}"
    echo -e "${green} Please use the new web base path to access the panel. ${plain}"
}

reset_config() {
    confirm "您确定要重置所有面板设置，帐户数据不会丢失，用户名和密码不会更改" "n"
    if [[ $? != 0 ]]; then
        if [[ $# == 0 ]]; then
            show_menu
        fi
        return 0
    fi
    /usr/local/x-ui/x-ui setting -reset
    echo -e "所有面板设置已重置为默认，请立即重新启动面板，并使用默认的${green}2053${plain}端口访问网页面板"
    confirm_restart
}

check_config() {
    info=$(/usr/local/x-ui/x-ui setting -show true)
    if [[ $? != 0 ]]; then
        LOGE "获取当前设置错误，请检查日志"
        show_menu
    fi
    echo -e "${info}${plain}"
}

set_port() {
    echo && echo -n -e "输入端口号 [1-65535]: " && read port
    if [[ -z "${port}" ]]; then
        LOGD "Cancelled"
        before_show_menu
    else
        /usr/local/x-ui/x-ui setting -port ${port}
        echo -e "端口已设置，请立即重启面板，并使用新端口 ${green}${port}${plain} 以访问面板"
        confirm_restart
    fi
}

start() {
    check_status
    if [[ $? == 0 ]]; then
        echo ""
        LOGI "面板正在运行，无需再次启动，如需重新启动，请选择重新启动"
    else
        systemctl start x-ui
        sleep 2
        check_status
        if [[ $? == 0 ]]; then
            LOGI "x-ui 已成功启动"
        else
            LOGE "面板启动失败，可能是启动时间超过两秒，请稍后查看日志信息"
        fi
    fi

    if [[ $# == 0 ]]; then
        before_show_menu
    fi
}

stop() {
    check_status
    if [[ $? == 1 ]]; then
        echo ""
        LOGI "面板已关闭，无需再次关闭！"
    else
        systemctl stop x-ui
        sleep 2
        check_status
        if [[ $? == 1 ]]; then
            LOGI "x-ui 和 Xray 已成功关闭"
        else
            LOGE "面板关闭失败，可能是停止时间超过两秒，请稍后查看日志信息"
        fi
    fi

    if [[ $# == 0 ]]; then
        before_show_menu
    fi
}

restart() {
    systemctl restart x-ui
    sleep 2
    check_status
    if [[ $? == 0 ]]; then
        LOGI "x-ui and Xray 已成功重启"
    else
        LOGE "面板重启失败，可能是启动时间超过两秒，请稍后查看日志信息"
    fi
    if [[ $# == 0 ]]; then
        before_show_menu
    fi
}

status() {
    systemctl status x-ui -l
    if [[ $# == 0 ]]; then
        before_show_menu
    fi
}

enable() {
    systemctl enable x-ui
    if [[ $? == 0 ]]; then
        LOGI "x-ui 已成功设置开机启动"
    else
        LOGE "x-ui 设置开机启动失败"
    fi

    if [[ $# == 0 ]]; then
        before_show_menu
    fi
}

disable() {
    systemctl disable x-ui
    if [[ $? == 0 ]]; then
        LOGI "x-ui 已成功取消开机启动"
    else
        LOGE "x-ui 取消开机启动失败"
    fi

    if [[ $# == 0 ]]; then
        before_show_menu
    fi
}

show_log() {
    journalctl -u x-ui.service -e --no-pager -f
    if [[ $# == 0 ]]; then
        before_show_menu
    fi
}

show_banlog() {
    if test -f "${iplimit_banned_log_path}"; then
        if [[ -s "${iplimit_banned_log_path}" ]]; then
            cat ${iplimit_banned_log_path}
        else
            echo -e "${red}日志文件为空${plain}\n"
        fi
    else
        echo -e "${red}未找到日志文件。 请先安装 Fail2ban 和 IP Limit${plain}\n"
    fi
}

bbr_menu() {
    echo -e "${green}\t1.${plain} 启用 BBR"
    echo -e "${green}\t2.${plain} 禁用 BBR"
    echo -e "${green}\t0.${plain} 返回主菜单"
    read -p "请输入选项: " choice
    case "$choice" in
    0)
        show_menu
        ;;
    1)
        enable_bbr
        ;;
    2)
        disable_bbr
        ;;
    *) echo "无效选项" ;;
    esac
}

disable_bbr() {
    if ! grep -q "net.core.default_qdisc=fq" /etc/sysctl.conf || ! grep -q "net.ipv4.tcp_congestion_control=bbr" /etc/sysctl.conf; then
        echo -e "${yellow}BBR 当前未启用${plain}"
        exit 0
    fi

    # Replace BBR with CUBIC configurations
    sed -i 's/net.core.default_qdisc=fq/net.core.default_qdisc=pfifo_fast/' /etc/sysctl.conf
    sed -i 's/net.ipv4.tcp_congestion_control=bbr/net.ipv4.tcp_congestion_control=cubic/' /etc/sysctl.conf

    # Apply changes
    sysctl -p

    # Verify that BBR is replaced with CUBIC
    if [[ $(sysctl net.ipv4.tcp_congestion_control | awk '{print $3}') == "cubic" ]]; then
        echo -e "${green}BBR 已成功替换为 CUBIC${plain}"
    else
        echo -e "${red}用 CUBIC 替换 BBR 失败，请检查您的系统配置。${plain}"
    fi
}

enable_bbr() {
    if grep -q "net.core.default_qdisc=fq" /etc/sysctl.conf && grep -q "net.ipv4.tcp_congestion_control=bbr" /etc/sysctl.conf; then
        echo -e "${green}BBR 已经启用!${plain}"
        exit 0
    fi

    # Check the OS and install necessary packages
    case "${release}" in
    ubuntu | debian | armbian)
        apt-get update && apt-get install -yqq --no-install-recommends ca-certificates
        ;;
    centos | almalinux | rocky | oracle)
        yum -y update && yum -y install ca-certificates
        ;;
    fedora)
        dnf -y update && dnf -y install ca-certificates
        ;;
    arch | manjaro)
        pacman -Sy --noconfirm ca-certificates
        ;;
    *)
        echo -e "${red}不支持的操作系统。请检查脚本并手动安装必要的软件包${plain}\n"
        exit 1
        ;;
    esac

    # Enable BBR
    echo "net.core.default_qdisc=fq" | tee -a /etc/sysctl.conf
    echo "net.ipv4.tcp_congestion_control=bbr" | tee -a /etc/sysctl.conf

    # Apply changes
    sysctl -p

    # Verify that BBR is enabled
    if [[ $(sysctl net.ipv4.tcp_congestion_control | awk '{print $3}') == "bbr" ]]; then
        echo -e "${green}BBR 已成功启用${plain}"
    else
        echo -e "${red}启用 BBR 失败，请检查您的系统配置${plain}"
    fi
}

update_shell() {
    wget -O /usr/bin/x-ui -N --no-check-certificate https://github.com/xeefei/3x-ui/raw/main/x-ui.sh
    if [[ $? != 0 ]]; then
        echo ""
        LOGE "下载脚本失败，请检查机器是否可以连接至 GitHub"
        before_show_menu
    else
        chmod +x /usr/bin/x-ui
        LOGI "升级脚本成功，请重新运行脚本" && exit 0
    fi
}

# 0: running, 1: not running, 2: not installed
check_status() {
    if [[ ! -f /etc/systemd/system/x-ui.service ]]; then
        return 2
    fi
    temp=$(systemctl status x-ui | grep Active | awk '{print $3}' | cut -d "(" -f2 | cut -d ")" -f1)
    if [[ "${temp}" == "running" ]]; then
        return 0
    else
        return 1
    fi
}

check_enabled() {
    temp=$(systemctl is-enabled x-ui)
    if [[ "${temp}" == "enabled" ]]; then
        return 0
    else
        return 1
    fi
}

check_uninstall() {
    check_status
    if [[ $? != 2 ]]; then
        echo ""
        LOGE "面板已安装，请勿重新安装"
        if [[ $# == 0 ]]; then
            before_show_menu
        fi
        return 1
    else
        return 0
    fi
}

check_install() {
    check_status
    if [[ $? == 2 ]]; then
        echo ""
        LOGE "请先安装面板"
        if [[ $# == 0 ]]; then
            before_show_menu
        fi
        return 1
    else
        return 0
    fi
}

show_status() {
    check_status
    case $? in
    0)
        echo -e "面板状态: ${green}运行中${plain}"
        show_enable_status
        ;;
    1)
        echo -e "面板状态: ${yellow}未运行${plain}"
        show_enable_status
        ;;
    2)
        echo -e "面板状态: ${red}未安装${plain}"
        ;;
    esac
    show_xray_status
}

show_enable_status() {
    check_enabled
    if [[ $? == 0 ]]; then
        echo -e "开机启动: ${green}是${plain}"
    else
        echo -e "开机启动: ${red}否${plain}"
    fi
}

check_xray_status() {
    count=$(ps -ef | grep "xray-linux" | grep -v "grep" | wc -l)
    if [[ count -ne 0 ]]; then
        return 0
    else
        return 1
    fi
}

show_xray_status() {
    check_xray_status
    if [[ $? == 0 ]]; then
        echo -e "Xray状态: ${green}运行中${plain}"
    else
        echo -e "Xray状态: ${red}未运行${plain}"
    fi
}

firewall_menu() {
    echo -e "${green}\t1.${plain} 安装防火墙并开放端口"
    echo -e "${green}\t2.${plain} 允许列表"
    echo -e "${green}\t3.${plain} 从列表中删除端口"
    echo -e "${green}\t4.${plain} 禁用防火墙"
    echo -e "${green}\t0.${plain} 返回主菜单"
    read -p "请输入选项: " choice
    case "$choice" in
    0)
        show_menu
        ;;
    1)
        open_ports
        ;;
    2)
        sudo ufw status
        ;;
    3)
        delete_ports
        ;;
    4)
        sudo ufw disable
        ;;
    *) echo "无效选项" ;;
    esac
}

open_ports() {
    if ! command -v ufw &>/dev/null; then
        echo "ufw 防火墙未安装，正在安装..."
        apt-get update
        apt-get install -y ufw
    else
        echo "ufw 防火墙已安装"
    fi

    # Check if the firewall is inactive
    if ufw status | grep -q "Status: active"; then
        echo "防火墙已经激活"
    else
        # Open the necessary ports
        ufw allow ssh
        ufw allow http
        ufw allow https
        ufw allow 2053/tcp

        # Enable the firewall
        ufw --force enable
    fi

    # Prompt the user to enter a list of ports
    read -p "输入您要打开的端口（例如 80,443,2053 或端口范围 400-500): " ports

    # Check if the input is valid
    if ! [[ $ports =~ ^([0-9]+|[0-9]+-[0-9]+)(,([0-9]+|[0-9]+-[0-9]+))*$ ]]; then
        echo "错误：输入无效。请输入以英文逗号分隔的端口列表或端口范围（例如 80,443,2053 或 400-500)" >&2
        exit 1
    fi

    # Open the specified ports using ufw
    IFS=',' read -ra PORT_LIST <<<"$ports"
    for port in "${PORT_LIST[@]}"; do
        if [[ $port == *-* ]]; then
            # Split the range into start and end ports
            start_port=$(echo $port | cut -d'-' -f1)
            end_port=$(echo $port | cut -d'-' -f2)
            # Loop through the range and open each port
            for ((i = start_port; i <= end_port; i++)); do
                ufw allow $i
            done
        else
            ufw allow "$port"
        fi
    done

    # Confirm that the ports are open
    ufw status | grep $ports
}

delete_ports() {
    # Prompt the user to enter the ports they want to delete
    read -p "输入要删除的端口（例如 80,443,2053 或范围 400-500): " ports

    # Check if the input is valid
    if ! [[ $ports =~ ^([0-9]+|[0-9]+-[0-9]+)(,([0-9]+|[0-9]+-[0-9]+))*$ ]]; then
        echo "错误：输入无效。请输入以英文逗号分隔的端口列表或端口范围（例如 80,443,2053 或 400-500)" >&2
        exit 1
    fi

    # Delete the specified ports using ufw
    IFS=',' read -ra PORT_LIST <<<"$ports"
    for port in "${PORT_LIST[@]}"; do
        if [[ $port == *-* ]]; then
            # Split the range into start and end ports
            start_port=$(echo $port | cut -d'-' -f1)
            end_port=$(echo $port | cut -d'-' -f2)
            # Loop through the range and delete each port
            for ((i = start_port; i <= end_port; i++)); do
                ufw delete allow $i
            done
        else
            ufw delete allow "$port"
        fi
    done

    # Confirm that the ports are deleted
    echo "删除指定端口:"
    ufw status | grep $ports
}

update_geo() {
    local defaultBinFolder="/usr/local/x-ui/bin"
    read -p "请输入 x-ui bin 文件夹路径，默认留空。（默认值：'${defaultBinFolder}')" binFolder
    binFolder=${binFolder:-${defaultBinFolder}}
    if [[ ! -d ${binFolder} ]]; then
        LOGE "文件夹 ${binFolder} 不存在！"
        LOGI "制作 bin 文件夹：${binFolder}..."
        mkdir -p ${binFolder}
    fi

    systemctl stop x-ui
    cd ${binFolder}
    rm -f geoip.dat geosite.dat geoip_IR.dat geosite_IR.dat geoip_VN.dat geosite_VN.dat
    wget -N https://github.com/Loyalsoldier/v2ray-rules-dat/releases/latest/download/geoip.dat
    wget -N https://github.com/Loyalsoldier/v2ray-rules-dat/releases/latest/download/geosite.dat
    wget -O geoip_IR.dat -N https://github.com/chocolate4u/Iran-v2ray-rules/releases/latest/download/geoip.dat
    wget -O geosite_IR.dat -N https://github.com/chocolate4u/Iran-v2ray-rules/releases/latest/download/geosite.dat
    wget -O geoip_VN.dat https://github.com/vuong2023/vn-v2ray-rules/releases/latest/download/geoip.dat
    wget -O geosite_VN.dat https://github.com/vuong2023/vn-v2ray-rules/releases/latest/download/geosite.dat
    systemctl start x-ui
    echo -e "${green}Geosite.dat + Geoip.dat + geoip_IR.dat + geosite_IR.dat 在 bin 文件夹: '${binfolder}' 中已经更新成功 !${plain}"
    before_show_menu
}

install_acme() {
    cd ~
    LOGI "install acme..."
    curl https://get.acme.sh | sh
    if [ $? -ne 0 ]; then
        LOGE "安装 acme 失败"
        return 1
    else
        LOGI "安装 acme 成功"
    fi
    return 0
}

ssl_cert_issue_main() {
    echo -e "${green}\t1.${plain} 获取 SSL 证书"
    echo -e "${green}\t2.${plain} 吊销证书"
    echo -e "${green}\t3.${plain} 续签证书"
    echo -e "${green}\t0.${plain} 返回主菜单"
    read -p "请输入选项: " choice
    case "$choice" in
    0)
        show_menu
        ;;
    1)
        ssl_cert_issue
        ;;
    2)
        local domain=""
        read -p "请输入您的域名以吊销证书: " domain
        ~/.acme.sh/acme.sh --revoke -d ${domain}
        LOGI "证书吊销成功"
        ;;
    3)
        local domain=""
        read -p "请输入您的域名以续签 SSL 证书: " domain
        ~/.acme.sh/acme.sh --renew -d ${domain} --force
        ;;
    *) echo "无效选项" ;;
    esac
}

ssl_cert_issue() {
    # check for acme.sh first
    if ! command -v ~/.acme.sh/acme.sh &>/dev/null; then
        echo "未找到 acme.sh, 正在安装"
        install_acme
        if [ $? -ne 0 ]; then
            LOGE "安装 acme 失败，请检查日志"
            exit 1
        fi
    fi
    # install socat second
    case "${release}" in
    ubuntu | debian | armbian)
        apt update && apt install socat -y
        ;;
    centos | almalinux | rocky | oracle)
        yum -y update && yum -y install socat
        ;;
    fedora)
        dnf -y update && dnf -y install socat
        ;;
    arch | manjaro)
        pacman -Sy --noconfirm socat
        ;;
    *)
        echo -e "${red}不支持的操作系统，请检查脚本并手动安装必要的软件包。${plain}\n"
        exit 1
        ;;
    esac
    if [ $? -ne 0 ]; then
        LOGE "安装 socat 失败，请检查日志"
        exit 1
    else
        LOGI "安装 socat 成功..."
    fi

    # get the domain here,and we need verify it
    local domain=""
    read -p "请输入您的域名:" domain
    LOGD "您的域名是：${domain}，正在检查..."
    # here we need to judge whether there exists cert already
    local currentCert=$(~/.acme.sh/acme.sh --list | tail -1 | awk '{print $1}')

    if [ ${currentCert} == ${domain} ]; then
        local certInfo=$(~/.acme.sh/acme.sh --list)
        LOGE "系统已经有证书，无法再次颁发，当前证书详细信息:"
        LOGI "$certInfo"
        echo ""
        echo -e "${green}如果要申请安装证书并每3个月〔自动续签〕证书，请确保${red} 80 ${green}和 ${red}443 ${green}端口已打开放行${plain}"
        exit 1
    else
        LOGI "您的域现在已准备好颁发证书..."
    fi

    # create a directory for install cert
    certPath="/root/cert/${domain}"
    if [ ! -d "$certPath" ]; then
        mkdir -p "$certPath"
    else
        rm -rf "$certPath"
        mkdir -p "$certPath"
    fi

    # get needed port here
    local WebPort=80
    read -p "请选择您使用的端口，默认为 80 端口:" WebPort
    if [[ ${WebPort} -gt 65535 || ${WebPort} -lt 1 ]]; then
        LOGE "您输入的端口 ${WebPort} 无效，将使用默认端口"
    fi
    LOGI "将使用端口：${WebPort} 来颁发证书，请确保该端口已开启..."
    # NOTE:This should be handled by user
    # open the port and kill the occupied progress
    ~/.acme.sh/acme.sh --set-default-ca --server letsencrypt
    ~/.acme.sh/acme.sh --issue -d ${domain} --listen-v6 --standalone --httpport ${WebPort}
    if [ $? -ne 0 ]; then
        LOGE "颁发证书失败，请检查日志"
        rm -rf ~/.acme.sh/${domain}
        exit 1
    else
        LOGE "颁发证书成功，安装证书..."
    fi
    # install cert
    ~/.acme.sh/acme.sh --installcert -d ${domain} \
        --key-file /root/cert/${domain}/privkey.pem \
        --fullchain-file /root/cert/${domain}/fullchain.pem

    if [ $? -ne 0 ]; then
        LOGE "安装证书失败"
        rm -rf ~/.acme.sh/${domain}
        exit 1
    else
        LOGI "安装证书成功，启用自动续订..."
        echo ""
        echo -e "${green}如果要申请安装证书并每3个月〔自动续签〕证书，请确保${red} 80 ${green}和 ${red}443 ${green}端口已打开放行${plain}"
    fi

    ~/.acme.sh/acme.sh --upgrade --auto-upgrade
    if [ $? -ne 0 ]; then
        LOGE "自动续订失败，证书详细信息:"
        ls -lah cert/*
        chmod 755 $certPath/*
        exit 1
    else
        LOGI "自动续订成功，证书详细信息:"
        ls -lah cert/*
        chmod 755 $certPath/*
        echo ""
        echo -e "${green}如果要申请安装证书并每3个月〔自动续签〕证书，请确保${red} 80 ${green}和 ${red}443 ${green}端口已打开放行${plain}"
    fi
}

ssl_cert_issue_CF() {
    echo -E ""
    LOGD "******使用说明******"
    LOGI "此 Acme 脚本需要以下数据："
    LOGI "1. Cloudflare 注册邮箱"
    LOGI "2. Cloudflare 全局 API 密钥"
    LOGI "3. Cloudflare 已解析 dns 到当前服务器的域名"
    LOGI "4. 脚本申请证书，默认安装路径为 /root/cert "
    confirm "确认申请? [y/n]" "y"
    if [ $? -eq 0 ]; then
        # check for acme.sh first
        if ! command -v ~/.acme.sh/acme.sh &>/dev/null; then
            echo "未找到 acme.sh, 正在安装"
            install_acme
            if [ $? -ne 0 ]; then
                LOGE "安装 acme 失败，请检查日志"
                exit 1
            fi
        fi
        CF_Domain=""
        CF_GlobalKey=""
        CF_AccountEmail=""
        certPath=/root/cert
        if [ ! -d "$certPath" ]; then
            mkdir $certPath
        else
            rm -rf $certPath
            mkdir $certPath
        fi
        LOGD "请设置域名:"
        read -p "在此输入您的域名:" CF_Domain
        LOGD "您的域名为: ${CF_Domain}"
        LOGD "请设置 CF Global API Key:"
        read -p "在此输入您的 API Key:" CF_GlobalKey
        LOGD "您的 API 密钥是: ${CF_GlobalKey}"
        LOGD "请设置注册邮箱:"
        read -p "在此输入您的邮箱:" CF_AccountEmail
        LOGD "您的账号邮箱地址是: ${CF_AccountEmail}"
        ~/.acme.sh/acme.sh --set-default-ca --server letsencrypt
        if [ $? -ne 0 ]; then
            LOGE "默认 CA: Lets'Encrypt 失败，脚本退出..."
            exit 1
        fi
        export CF_Key="${CF_GlobalKey}"
        export CF_Email=${CF_AccountEmail}
        ~/.acme.sh/acme.sh --issue --dns dns_cf -d ${CF_Domain} -d *.${CF_Domain} --log
        if [ $? -ne 0 ]; then
            LOGE "证书颁发失败，脚本退出..."
            exit 1
        else
            LOGI "证书颁发成功，正在安装..."
        fi
        ~/.acme.sh/acme.sh --installcert -d ${CF_Domain} -d *.${CF_Domain} --ca-file /root/cert/ca.cer \
            --cert-file /root/cert/${CF_Domain}.cer --key-file /root/cert/${CF_Domain}.key \
            --fullchain-file /root/cert/fullchain.cer
        if [ $? -ne 0 ]; then
            LOGE "证书安装失败，脚本退出..."
            exit 1
        else
            LOGI "证书安装成功，开启自动更新..."
            echo ""
            echo -e "${green}如果要申请安装证书并每3个月〔自动续签〕证书，请确保${red} 80 ${green}和 ${red}443 ${green}端口已打开放行${plain}"
        fi
        ~/.acme.sh/acme.sh --upgrade --auto-upgrade
        if [ $? -ne 0 ]; then
            LOGE "自动更新设置失败，脚本退出..."
            ls -lah cert
            chmod 755 $certPath
            exit 1
        else
            LOGI "证书已安装并开启自动续订，具体信息如下:"
            ls -lah cert
            chmod 755 $certPath
            echo ""
            echo -e "${green}如果要申请安装证书并每3个月〔自动续签〕证书，请确保${red} 80 ${green}和 ${red}443 ${green}端口已打开放行${plain}"
        fi
    else
        show_menu
    fi
}

warp_cloudflare() {
    echo -e "${green}\t1.${plain} 安装 WARP socks5 代理"
    echo -e "${green}\t2.${plain} 账户类型 (free, plus, team)"
    echo -e "${green}\t3.${plain} 开启 / 关闭 WireProxy"
    echo -e "${green}\t4.${plain} 卸载 WARP"
    echo -e "${green}\t0.${plain} 返回主菜单"
    read -p "请输入选项: " choice
    case "$choice" in
    0)
        show_menu
        ;;
    1)
        bash <(curl -sSL https://raw.githubusercontent.com/hamid-gh98/x-ui-scripts/main/install_warp_proxy.sh)
        ;;
    2)
        warp a
        ;;
    3)
        warp y
        ;;
    4)
        warp u
        ;;
    *) echo "无效选项" ;;
    esac
}

subconverter() {
        bash <(curl -fsSL https://get.docker.com | bash -s docker) 
        ipv4=$(curl -s4m8 ip.p3terx.com -k | sed -n 1p)
        docker run -d --name sub --restart always -p 18080:80 -p 25500:25500 -v /PATH/sub/conf:/usr/share/nginx/html/conf stilleshan/sub
    echo -e "${yellow}【链接转换模块】安装完成！！！"
    echo -e "${green}【订阅转换功能】访问地址为：${plain}${green}http://$ipv4:18080"
    echo -e "${green}【后端服务】拉取地址为：${plain}${green}http://$ipv4:25500"
    show_menu
}

run_speedtest() {
    # Check if Speedtest is already installed
    if ! command -v speedtest &>/dev/null; then
        # If not installed, install it
        local pkg_manager=""
        local speedtest_install_script=""

        if command -v dnf &>/dev/null; then
            pkg_manager="dnf"
            speedtest_install_script="https://packagecloud.io/install/repositories/ookla/speedtest-cli/script.rpm.sh"
        elif command -v yum &>/dev/null; then
            pkg_manager="yum"
            speedtest_install_script="https://packagecloud.io/install/repositories/ookla/speedtest-cli/script.rpm.sh"
        elif command -v apt-get &>/dev/null; then
            pkg_manager="apt-get"
            speedtest_install_script="https://packagecloud.io/install/repositories/ookla/speedtest-cli/script.deb.sh"
        elif command -v apt &>/dev/null; then
            pkg_manager="apt"
            speedtest_install_script="https://packagecloud.io/install/repositories/ookla/speedtest-cli/script.deb.sh"
        fi

        if [[ -z $pkg_manager ]]; then
            echo "错误：找不到包管理器。 您可能需要手动安装 Speedtest"
            return 1
        else
            curl -s $speedtest_install_script | bash
            $pkg_manager install -y speedtest
        fi
    fi

    # Run Speedtest
    speedtest
}

create_iplimit_jails() {
    # Use default bantime if not passed => 15 minutes
    local bantime="${1:-15}"

    # Uncomment 'allowipv6 = auto' in fail2ban.conf
    sed -i 's/#allowipv6 = auto/allowipv6 = auto/g' /etc/fail2ban/fail2ban.conf

    #On Debian 12+ fail2ban's default backend should be changed to systemd
    if [[  "${release}" == "debian" && ${os_version} -ge 12 ]]; then
        sed -i '0,/action =/s/backend = auto/backend = systemd/' /etc/fail2ban/jail.conf
    fi

    cat << EOF > /etc/fail2ban/jail.d/3x-ipl.conf
[3x-ipl]
enabled=true
backend=auto
filter=3x-ipl
action=3x-ipl
logpath=${iplimit_log_path}
maxretry=2
findtime=32
bantime=${bantime}m
EOF

    cat << EOF > /etc/fail2ban/filter.d/3x-ipl.conf
[Definition]
datepattern = ^%%Y/%%m/%%d %%H:%%M:%%S
failregex   = \[LIMIT_IP\]\s*Email\s*=\s*<F-USER>.+</F-USER>\s*\|\|\s*SRC\s*=\s*<ADDR>
ignoreregex =
EOF

    cat << EOF > /etc/fail2ban/action.d/3x-ipl.conf
[INCLUDES]
before = iptables-allports.conf

[Definition]
actionstart = <iptables> -N f2b-<name>
              <iptables> -A f2b-<name> -j <returntype>
              <iptables> -I <chain> -p <protocol> -j f2b-<name>

actionstop = <iptables> -D <chain> -p <protocol> -j f2b-<name>
             <actionflush>
             <iptables> -X f2b-<name>

actioncheck = <iptables> -n -L <chain> | grep -q 'f2b-<name>[ \t]'

actionban = <iptables> -I f2b-<name> 1 -s <ip> -j <blocktype>
            echo "\$(date +"%%Y/%%m/%%d %%H:%%M:%%S")   BAN   [Email] = <F-USER> [IP] = <ip> banned for <bantime> seconds." >> ${iplimit_banned_log_path}

actionunban = <iptables> -D f2b-<name> -s <ip> -j <blocktype>
              echo "\$(date +"%%Y/%%m/%%d %%H:%%M:%%S")   UNBAN   [Email] = <F-USER> [IP] = <ip> unbanned." >> ${iplimit_banned_log_path}

[Init]
EOF

    echo -e "${green}使用 ${bantime} 分钟的禁止时间以创建的 IP Limit 限制文件。${plain}"
}

iplimit_remove_conflicts() {
    local jail_files=(
        /etc/fail2ban/jail.conf
        /etc/fail2ban/jail.local
    )

    for file in "${jail_files[@]}"; do
        # Check for [3x-ipl] config in jail file then remove it
        if test -f "${file}" && grep -qw '3x-ipl' ${file}; then
            sed -i "/\[3x-ipl\]/,/^$/d" ${file}
            echo -e "${yellow}消除系统环境中 [3x-ipl] 的冲突 (${file})!${plain}\n"
        fi
    done
}

iplimit_main() {
    echo -e "\n${green}\t1.${plain} 安装 Fail2ban 并配置 IP 限制"
    echo -e "${green}\t2.${plain} 更改禁止期限"
    echo -e "${green}\t3.${plain} 解禁所有 IP"
    echo -e "${green}\t4.${plain} 查看日志"
    echo -e "${green}\t5.${plain} Fail2ban 状态"
    echo -e "${green}\t6.${plain} 重启 Fail2ban"
    echo -e "${green}\t7.${plain} 卸载 IP 限制"
    echo -e "${green}\t0.${plain} 返回主菜单"
    read -p "请输入选项: " choice
    case "$choice" in
    0)
        show_menu
        ;;
    1)
        confirm "继续安装 Fail2ban 和 IP 限制?" "y"
        if [[ $? == 0 ]]; then
            install_iplimit
        else
            iplimit_main
        fi
        ;;
    2)
        read -rp "请输入新的禁令持续时间（以分钟为单位）[默认 30]: " NUM
        if [[ $NUM =~ ^[0-9]+$ ]]; then
            create_iplimit_jails ${NUM}
            systemctl restart fail2ban
        else
            echo -e "${red}${NUM} 不是一个数字！ 请再试一次.${plain}"
        fi
        iplimit_main
        ;;
    3)
        confirm "继续解除所有人的 IP 限制禁令?" "y"
        if [[ $? == 0 ]]; then
            fail2ban-client reload --restart --unban 3x-ipl
            truncate -s 0 "${iplimit_banned_log_path}"
            echo -e "${green}所有用户已成功解封${plain}"
            iplimit_main
        else
            echo -e "${yellow}已取消${plain}"
        fi
        iplimit_main
        ;;
    4)
        show_banlog
        ;;
    5)
        service fail2ban status
        ;;
    6)
        systemctl restart fail2ban
        ;;
    7)
        remove_iplimit
        ;;
    *) echo "无效选项" ;;
    esac
}

install_iplimit() {
    if ! command -v fail2ban-client &>/dev/null; then
        echo -e "${green}未安装 Fail2ban。正在安装...!${plain}\n"

        # Check the OS and install necessary packages
        case "${release}" in
        ubuntu)
            if [[ "${os_version}" -ge 24 ]]; then
                apt update && apt install python3-pip -y
                python3 -m pip install pyasynchat --break-system-packages
            fi
            apt update && apt install fail2ban -y
            ;;
        debian | armbian)
            apt update && apt install fail2ban -y
            ;;
        centos | almalinux | rocky | oracle)
            yum update -y && yum install epel-release -y
            yum -y install fail2ban
            ;;
        fedora)
            dnf -y update && dnf -y install fail2ban
            ;;
        arch | manjaro | parch)
            pacman -Syu --noconfirm fail2ban
            ;;
        *)
            echo -e "${red}不支持的操作系统，请检查脚本并手动安装必要的软件包.${plain}\n"
            exit 1
            ;;
        esac

        if ! command -v fail2ban-client &>/dev/null; then
            echo -e "${red}Fail2ban 安装失败${plain}\n"
            exit 1
        fi

        echo -e "${green}Fail2ban 安装成功!${plain}\n"
    else
        echo -e "${yellow}Fail2ban 已安装${plain}\n"
    fi

    echo -e "${green}配置 IP 限制中...${plain}\n"

    # make sure there's no conflict for jail files
    iplimit_remove_conflicts

    # Check if log file exists
    if ! test -f "${iplimit_banned_log_path}"; then
        touch ${iplimit_banned_log_path}
    fi

    # Check if service log file exists so fail2ban won't return error
    if ! test -f "${iplimit_log_path}"; then
        touch ${iplimit_log_path}
    fi

    # Create the iplimit jail files
    # we didn't pass the bantime here to use the default value
    create_iplimit_jails

    # Launching fail2ban
    if ! systemctl is-active --quiet fail2ban; then
        systemctl start fail2ban
        systemctl enable fail2ban
    else
        systemctl restart fail2ban
    fi
    systemctl enable fail2ban

    echo -e "${green}IP 限制安装并配置成功!${plain}\n"
    before_show_menu
}

remove_iplimit() {
    echo -e "${green}\t1.${plain} 仅删除 IP 限制配置"
    echo -e "${green}\t2.${plain} 卸载 Fail2ban 和 IP 限制"
    echo -e "${green}\t0.${plain} 终止"
    read -p "请输入选项: " num
    case "$num" in
    1)
        rm -f /etc/fail2ban/filter.d/3x-ipl.conf
        rm -f /etc/fail2ban/action.d/3x-ipl.conf
        rm -f /etc/fail2ban/jail.d/3x-ipl.conf
        systemctl restart fail2ban
        echo -e "${green}IP 限制成功解除!${plain}\n"
        before_show_menu
        ;;
    2)
        rm -rf /etc/fail2ban
        systemctl stop fail2ban
        case "${release}" in
        ubuntu | debian | armbian)
            apt-get remove -y fail2ban
            apt-get purge -y fail2ban -y
            apt-get autoremove -y
            ;;
        centos | almalinux | rocky | oracle)
            yum remove fail2ban -y
            yum autoremove -y
            ;;
        fedora)
            dnf remove fail2ban -y
            dnf autoremove -y
            ;;
        arch | manjaro)
            pacman -Rns --noconfirm fail2ban
            ;;
        *)
            echo -e "${red}不支持的操作系统，请手动卸载 Fail2ban.${plain}\n"
            exit 1
            ;;
        esac
        echo -e "${green}Fail2ban 和 IP 限制已成功删除!${plain}\n"
        before_show_menu
        ;;
    0)
        echo -e "${yellow}已取消${plain}\n"
        iplimit_main
        ;;
    *)
        echo -e "${red}无效选项。 请选择一个有效的选项。${plain}\n"
        remove_iplimit
        ;;
    esac
}

show_usage() {
<<<<<<< HEAD
    echo "x-ui control menu usages: "
    echo "------------------------------------------"
    echo -e "SUBCOMMANDS:"
    echo -e "x-ui              - Admin Management Script"
    echo -e "x-ui start        - Start"
    echo -e "x-ui stop         - Stop"
    echo -e "x-ui restart      - Restart"
    echo -e "x-ui status       - Current Status"
    echo -e "x-ui settings     - Current Settings"
    echo -e "x-ui enable       - Enable Autostart on OS Startup"
    echo -e "x-ui disable      - Disable Autostart on OS Startup"
    echo -e "x-ui log          - Check logs"
    echo -e "x-ui banlog       - Check Fail2ban ban logs"
    echo -e "x-ui update       - Update"
    echo -e "x-ui custom       - custom version"
    echo -e "x-ui install      - Install"
    echo -e "x-ui uninstall    - Uninstall"
    echo "------------------------------------------"
=======
    echo -e "         ---------------------"
    echo -e "         |${green}3X-UI 控制菜单用法 ${plain}|${plain}"
    echo -e "         |  ${yellow}一个更好的面板   ${plain}|${plain}"   
    echo -e "         | ${yellow}基于Xray Core构建 ${plain}|${plain}"  
    echo -e "--------------------------------------------"
    echo -e "x-ui              - 进入管理脚本"
    echo -e "x-ui start        - 启动 3x-ui 面板"
    echo -e "x-ui stop         - 关闭 3x-ui 面板"
    echo -e "x-ui restart      - 重启 3x-ui 面板"
    echo -e "x-ui status       - 查看 3x-ui 状态"
    echo -e "x-ui enable       - 启用 3x-ui 开机启动"
    echo -e "x-ui disable      - 禁用 3x-ui 开机启动"
    echo -e "x-ui log          - 查看 3x-ui 运行日志"
    echo -e "x-ui banlog       - 检查 Fail2ban 禁止日志"
    echo -e "x-ui update       - 更新 3x-ui 面板"
    echo -e "x-ui install      - 安装 3x-ui 面板"
    echo -e "x-ui uninstall    - 卸载 3x-ui 面板"
    echo -e "--------------------------------------------"
>>>>>>> 104d55a7
}

show_menu() {
    echo -e "
<<<<<<< HEAD
  ${green}3X-UI Panel Management Script${plain}
  ${green}0.${plain} Exit Script
————————————————
  ${green}1.${plain} Install
  ${green}2.${plain} Update
  ${green}3.${plain} Custom Version
  ${green}4.${plain} Uninstall
————————————————
  ${green}5.${plain} Reset Username & Password & Secret Token
  ${green}6.${plain} Reset Web Base Path
  ${green}7.${plain} Reset Settings
  ${green}8.${plain} Change Port
  ${green}9.${plain} View Current Settings
————————————————
  ${green}10.${plain} Start
  ${green}11.${plain} Stop
  ${green}12.${plain} Restart
  ${green}13.${plain} Check Status
  ${green}14.${plain} Check Logs
————————————————
  ${green}15.${plain} Enable Autostart
  ${green}16.${plain} Disable Autostart
————————————————
  ${green}17.${plain} SSL Certificate Management
  ${green}18.${plain} Cloudflare SSL Certificate
  ${green}19.${plain} IP Limit Management
  ${green}20.${plain} WARP Management
  ${green}21.${plain} Firewall Management
————————————————
  ${green}22.${plain} Enable BBR 
  ${green}23.${plain} Update Geo Files
  ${green}24.${plain} Speedtest by Ookla
"
    show_status
    echo && read -p "Please enter your selection [0-24]: " num
=======
——————————————————————
  ${green}3X-UI 面板管理脚本${plain}
  ${yellow}  一个更好的面板${plain}
  ${yellow} 基于Xray Core构建${plain}
——————————————————————
  ${green}0.${plain} 退出脚本
  ${green}1.${plain} 安装面板
  ${green}2.${plain} 更新面板
  ${green}3.${plain} 自定义版本
  ${green}4.${plain} 卸载面板
——————————————————————
  ${green}5.${plain} 重置用户名、密码和Secret Token
  ${green}6.${plain} 重置面板设置
  ${green}7.${plain} 修改面板端口
  ${green}8.${plain} 查看面板设置
——————————————————————
  ${green}9.${plain} 启动面板
  ${green}10.${plain} 关闭面板
  ${green}11.${plain} 重启面板
  ${green}12.${plain} 检查面板状态
  ${green}13.${plain} 检查面板日志
——————————————————————
  ${green}14.${plain} 启用开机启动
  ${green}15.${plain} 禁用开机启动
——————————————————————
  ${green}16.${plain} SSL 证书管理
  ${green}17.${plain} CF SSL 证书
  ${green}18.${plain} IP 限制管理
  ${green}19.${plain} WARP 管理
  ${green}20.${plain} 防火墙管理
——————————————————————
  ${green}21.${plain} 启用 BBR 
  ${green}22.${plain} 更新 Geo 文件
  ${green}23.${plain} Speedtest by Ookla
  ${green}24.${plain} 安装订阅转换 
——————————————————————
  ${green}若在使用过程中有任何问题${plain}
  ${yellow}请加入〔3X-UI〕中文交流群${plain}
  ${red}https://t.me/XUI_CN ${yellow}截图进行反馈${plain}
  ${green}〔3X-UI〕优化版项目地址${plain}
  ${yellow}https://github.com/xeefei/3x-ui${plain}
  ${green}详细〔安装配置〕教程${plain}
  ${yellow}https://xeefei.github.io/xufei/2024/05/3x-ui${plain}
——————————————————————
"
    show_status
    echo && read -p "请输入选项 [0-24]: " num
>>>>>>> 104d55a7

    case "${num}" in
    0)
        exit 0
        ;;
    1)
        check_uninstall && install
        ;;
    2)
        check_install && update
        ;;
    3)
        check_install && custom_version
        ;;
    4)
        check_install && uninstall
        ;;
    5)
        check_install && reset_user
        ;;
    6)
        check_install && reset_webbasepath
        ;;
    7)
        check_install && reset_config
        ;;
    8)
        check_install && set_port
        ;;
    9)
        check_install && check_config
        ;;
    10)
        check_install && start
        ;;
    11)
        check_install && stop
        ;;
    12)
        check_install && restart
        ;;
    13)
        check_install && status
        ;;
    14)
        check_install && show_log
        ;;
    15)
        check_install && enable
        ;;
    16)
        check_install && disable
        ;;
    17)
        ssl_cert_issue_main
        ;;
    18)
        ssl_cert_issue_CF
        ;;
    19)
        iplimit_main
        ;;
    20)
        warp_cloudflare
        ;;
    21)
        firewall_menu
        ;;
    22)
        bbr_menu
        ;;
    23)
        update_geo
        ;;
    24)
        run_speedtest
        ;;
    24)
        subconverter
        ;;
    *)
<<<<<<< HEAD
        LOGE "Please enter the correct number [0-24]"
=======
        LOGE "请输入正确的选项 [0-24]"
>>>>>>> 104d55a7
        ;;
    esac
}

if [[ $# > 0 ]]; then
    case $1 in
    "start")
        check_install 0 && start 0
        ;;
    "stop")
        check_install 0 && stop 0
        ;;
    "restart")
        check_install 0 && restart 0
        ;;
    "status")
        check_install 0 && status 0
        ;;
    "settings")
        check_install 0 && check_config 0
        ;;
    "enable")
        check_install 0 && enable 0
        ;;
    "disable")
        check_install 0 && disable 0
        ;;
    "log")
        check_install 0 && show_log 0
        ;;
    "banlog")
        check_install 0 && show_banlog 0
        ;;
    "update")
        check_install 0 && update 0
        ;;
    "custom")
        check_install 0 && custom_version 0
        ;;
    "install")
        check_uninstall 0 && install 0
        ;;
    "uninstall")
        check_install 0 && uninstall 0
        ;;
    *) show_usage ;;
    esac
else
    show_menu
fi<|MERGE_RESOLUTION|>--- conflicted
+++ resolved
@@ -1284,26 +1284,6 @@
 }
 
 show_usage() {
-<<<<<<< HEAD
-    echo "x-ui control menu usages: "
-    echo "------------------------------------------"
-    echo -e "SUBCOMMANDS:"
-    echo -e "x-ui              - Admin Management Script"
-    echo -e "x-ui start        - Start"
-    echo -e "x-ui stop         - Stop"
-    echo -e "x-ui restart      - Restart"
-    echo -e "x-ui status       - Current Status"
-    echo -e "x-ui settings     - Current Settings"
-    echo -e "x-ui enable       - Enable Autostart on OS Startup"
-    echo -e "x-ui disable      - Disable Autostart on OS Startup"
-    echo -e "x-ui log          - Check logs"
-    echo -e "x-ui banlog       - Check Fail2ban ban logs"
-    echo -e "x-ui update       - Update"
-    echo -e "x-ui custom       - custom version"
-    echo -e "x-ui install      - Install"
-    echo -e "x-ui uninstall    - Uninstall"
-    echo "------------------------------------------"
-=======
     echo -e "         ---------------------"
     echo -e "         |${green}3X-UI 控制菜单用法 ${plain}|${plain}"
     echo -e "         |  ${yellow}一个更好的面板   ${plain}|${plain}"   
@@ -1314,56 +1294,20 @@
     echo -e "x-ui stop         - 关闭 3x-ui 面板"
     echo -e "x-ui restart      - 重启 3x-ui 面板"
     echo -e "x-ui status       - 查看 3x-ui 状态"
+    echo -e "x-ui settings     - 查看当前设置信息"
     echo -e "x-ui enable       - 启用 3x-ui 开机启动"
     echo -e "x-ui disable      - 禁用 3x-ui 开机启动"
     echo -e "x-ui log          - 查看 3x-ui 运行日志"
     echo -e "x-ui banlog       - 检查 Fail2ban 禁止日志"
     echo -e "x-ui update       - 更新 3x-ui 面板"
+    echo -e "x-ui custom       - 自定义 3x-ui 版本"
     echo -e "x-ui install      - 安装 3x-ui 面板"
     echo -e "x-ui uninstall    - 卸载 3x-ui 面板"
     echo -e "--------------------------------------------"
->>>>>>> 104d55a7
 }
 
 show_menu() {
     echo -e "
-<<<<<<< HEAD
-  ${green}3X-UI Panel Management Script${plain}
-  ${green}0.${plain} Exit Script
-————————————————
-  ${green}1.${plain} Install
-  ${green}2.${plain} Update
-  ${green}3.${plain} Custom Version
-  ${green}4.${plain} Uninstall
-————————————————
-  ${green}5.${plain} Reset Username & Password & Secret Token
-  ${green}6.${plain} Reset Web Base Path
-  ${green}7.${plain} Reset Settings
-  ${green}8.${plain} Change Port
-  ${green}9.${plain} View Current Settings
-————————————————
-  ${green}10.${plain} Start
-  ${green}11.${plain} Stop
-  ${green}12.${plain} Restart
-  ${green}13.${plain} Check Status
-  ${green}14.${plain} Check Logs
-————————————————
-  ${green}15.${plain} Enable Autostart
-  ${green}16.${plain} Disable Autostart
-————————————————
-  ${green}17.${plain} SSL Certificate Management
-  ${green}18.${plain} Cloudflare SSL Certificate
-  ${green}19.${plain} IP Limit Management
-  ${green}20.${plain} WARP Management
-  ${green}21.${plain} Firewall Management
-————————————————
-  ${green}22.${plain} Enable BBR 
-  ${green}23.${plain} Update Geo Files
-  ${green}24.${plain} Speedtest by Ookla
-"
-    show_status
-    echo && read -p "Please enter your selection [0-24]: " num
-=======
 ——————————————————————
   ${green}3X-UI 面板管理脚本${plain}
   ${yellow}  一个更好的面板${plain}
@@ -1376,29 +1320,30 @@
   ${green}4.${plain} 卸载面板
 ——————————————————————
   ${green}5.${plain} 重置用户名、密码和Secret Token
-  ${green}6.${plain} 重置面板设置
-  ${green}7.${plain} 修改面板端口
-  ${green}8.${plain} 查看面板设置
+  ${green}6.${plain} 修改访问路径
+  ${green}7.${plain} 重置面板设置
+  ${green}8.${plain} 修改面板端口
+  ${green}9.${plain} 查看面板设置
 ——————————————————————
-  ${green}9.${plain} 启动面板
-  ${green}10.${plain} 关闭面板
-  ${green}11.${plain} 重启面板
-  ${green}12.${plain} 检查面板状态
-  ${green}13.${plain} 检查面板日志
+  ${green}10.${plain} 启动面板
+  ${green}11.${plain} 关闭面板
+  ${green}12.${plain} 重启面板
+  ${green}13.${plain} 检查面板状态
+  ${green}14.${plain} 检查面板日志
 ——————————————————————
-  ${green}14.${plain} 启用开机启动
-  ${green}15.${plain} 禁用开机启动
+  ${green}15.${plain} 启用开机启动
+  ${green}16.${plain} 禁用开机启动
 ——————————————————————
-  ${green}16.${plain} SSL 证书管理
-  ${green}17.${plain} CF SSL 证书
-  ${green}18.${plain} IP 限制管理
-  ${green}19.${plain} WARP 管理
-  ${green}20.${plain} 防火墙管理
+  ${green}17.${plain} SSL 证书管理
+  ${green}18.${plain} CF SSL 证书
+  ${green}19.${plain} IP 限制管理
+  ${green}20.${plain} WARP 管理
+  ${green}21.${plain} 防火墙管理
 ——————————————————————
-  ${green}21.${plain} 启用 BBR 
-  ${green}22.${plain} 更新 Geo 文件
-  ${green}23.${plain} Speedtest by Ookla
-  ${green}24.${plain} 安装订阅转换 
+  ${green}22.${plain} 启用 BBR 
+  ${green}23.${plain} 更新 Geo 文件
+  ${green}24.${plain} Speedtest by Ookla
+  ${green}25.${plain} 安装订阅转换 
 ——————————————————————
   ${green}若在使用过程中有任何问题${plain}
   ${yellow}请加入〔3X-UI〕中文交流群${plain}
@@ -1410,8 +1355,7 @@
 ——————————————————————
 "
     show_status
-    echo && read -p "请输入选项 [0-24]: " num
->>>>>>> 104d55a7
+    echo && read -p "请输入选项 [0-25]: " num
 
     case "${num}" in
     0)
@@ -1489,15 +1433,11 @@
     24)
         run_speedtest
         ;;
-    24)
+    25)
         subconverter
         ;;
     *)
-<<<<<<< HEAD
-        LOGE "Please enter the correct number [0-24]"
-=======
-        LOGE "请输入正确的选项 [0-24]"
->>>>>>> 104d55a7
+        LOGE "请输入正确的选项 [0-25]"
         ;;
     esac
 }
