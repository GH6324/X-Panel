<p align="center"><a href="#"><img src="./media/3X-UI.png" alt="Image"></a></p>

**---------------------------------------一个更好的面板 • 基于Xray Core构建------------------------------**


[![](https://img.shields.io/github/v/release/xeefei/3x-ui.svg?style=for-the-badge)](https://github.com/xeefei/3x-ui/releases)
[![](https://img.shields.io/github/actions/workflow/status/xeefei/3x-ui/release.yml.svg?style=for-the-badge)](https://github.com/xeefei/3x-ui/actions)
[![GO Version](https://img.shields.io/github/go-mod/go-version/xeefei/3x-ui.svg?style=for-the-badge)](#)
[![Downloads](https://img.shields.io/github/downloads/xeefei/3x-ui/total.svg?style=for-the-badge)](https://github.com/xeefei/3x-ui/releases/latest)
[![License](https://img.shields.io/badge/license-GPL%20V3-blue.svg?longCache=true&style=for-the-badge)](https://www.gnu.org/licenses/gpl-3.0.en.html)

> **声明：** 此项目仅供个人学习、交流使用，请遵守当地法律法规，勿用于非法用途；请勿用于生产环境。

> **注意：** 在使用此项目和〔教程〕过程中，若因违反以上声明使用规则而产生的一切后果由使用者自负。

**如果此项目对你有用，请给一个**:star2:

<p align="left">
  <a href="https://buymeacoffee.com/xeefeiz" target="_blank">
    <img src="./media/buymeacoffe.png" alt="Image">
  </a>
</p>

- 赞助地址（USDT/TRC20）：`TYQEmQp1P65u9bG7KPehgJdvuokfb72YkZ`

## [【3X-UI】中文交流群：https://t.me/XUI_CN](https://t.me/XUI_CN)
## [【3X-UI】详细安装流程步骤：https://xeefei.blogspot.com/2025/07/3x-ui.html](https://xeefei.blogspot.com/2025/07/3x-ui.html)

------------
## ✰〔3X-UI优化版〕跟原版3X-UI的区别？✰
### 大部分功能基于原版3X-UI进行汉化优化，主要的优化内容如下：
#### 1、最大限度地汉化了面板项目，更适合中文宝宝体质，包括：
##### ①优化在VPS中进行〔脚本安装过程〕的汉化提示，增加相应的安装中文提示，让中文用户能明白清楚自己安装到了哪个环节？在细节方面，增加了安装成功之后的〔用户设置信息〕提示，在脚本中加入〔面板登录地址〕显示，
##### ②管理后台进行了相应的〔图标和按钮〕汉化，让中文宝宝能够看得懂，
##### ③安装成功后〔自动更改〕后台管理界面和电报机器人界面默认为〔中文〕，
##### ④在管理后台中〔设置证书处〕，增加了acme方式填入路径的提示；
#### 2、为了保证登录面板的安全性，脚本强制〔ssh转发〕，
#### 3、优化了电报机器人响应〔按钮〕的名称和排序；
#### 4、创建了〔3X-UI〕中文交流群，各位中文宝宝可以一起讨论交流；
#### 5、管理后台中增加了〔实用导航〕页面，里面包含实用内容；
#### 6、优化了后台〔二维码〕显示模式，点击打开会更加丝滑美观；
#### 7、在创建reality协议时，更改uTLS指纹默认使用chrome；
#### 8、更新README内容添加备份&恢复操作说明，以及更多其他图文介绍；
#### 9、管理后台中增加〔端口检测〕和〔网络测速〕，点击可以跳转直达；
#### 10、增加了详细的项目〔安装配置教程〕，解决小白用户不懂配置的烦恼。

------------
## ✰你必须要看的【重要安全提示/警告】✰
#### 1、请勿使用【http明文模式】登录管理面板，因为明文会造成信息泄露；这个安全问题社区讨论过，
#### 2、可使用设置【SSH端口转发功能】去登录面板或安装证书之后用https加密方式登录；两种方式选择其一，
![30](./media/30.png)
#### 3、若无域名那就按照脚本提示去做【ssh转发】；有域名则可选择更加安全的【申请安装证书】方式，
![31](./media/31.png)
![32](./media/32.png)
![33](./media/33.png)
#### 4、若在搭建之前没有翻墙加密，则【http明文模式】登录面板有很大的信息泄露安全风险，那建议你第一次搭建成功之后，去修改用户/密码，和访问路径，后期则通过搭建好的代理加密访问，
![34](./media/34.png)
#### 5、在做【ssh转发】过程中，本地电脑的终端不能关闭，保持打开不能断开；且每一次要登录3X-UI管理后台都要做【ssh转发】，关闭之后就失效了。
![35](./media/35.png)

------------
## ✰如何从其他x-ui版本迁移到〔3X-UI优化版〕？✰
#### 1、若你用的是伊朗老哥的原版3X-UI，是可以直接〔覆盖安装〕的，因为〔3X-UI优化版〕是fork了原版3X-UI的项目，基于原有的功能进行优化的，大功能是没有变化的，主要是进行了脚本的〔汉化处理〕，其他诸如数据库文件等位置是没有改变的，所以直接覆盖安装，并不会影响你〔原有节点及配置〕等数据；安装命令如下：
```
bash <(curl -Ls https://raw.githubusercontent.com/xeefei/3x-ui/master/install.sh)
```
#### 2、若你之前用的是Docker方式安装，那先进入容器里面/命令：docker exec -it 容器id /bin/sh，再执行以上脚本命令直接【覆盖安装】即可，
#### 3、若你用的是之前F佬的x-ui或者其他分支版本，那直接覆盖安装的话，并不能确保一定就能够兼容？建议你先去备份〔数据库〕配置文件，再进行安装〔3X-UI优化版〕。


------------
## 安装之前的准备
- 购买一台性能还不错的VPS，可通过本页底部链接购买，
- PS：若你不想升级系统，则可以跳过此步骤。
- 若你需要更新/升级系统，Debian系统可用如下命令：
  ```
  apt update
  apt upgrade -y
  apt dist-upgrade -y
  apt autoclean
  apt autoremove -y
  ```
- 查看系统当前版本：
  ```
  cat /etc/debian_version
  ```
- 查看内核版本：
  ```
  uname -r
  ```
- 列出所有内核：
  ```
  dpkg --list | grep linux-image
  ```
- 更新完成后执行重新引导：
  ```
  update-grub
  ```
- 完成以上步骤之后输入reboot重启系统

------------
## 【搬瓦工】重装/升级系统之后SSH连不上如何解决？
- 【搬瓦工】重装/升级系统会恢复默认22端口，如果需要修改SSH的端口号，您需要进行以下步骤：
- 以管理员身份使用默认22端口登录到SSH服务器
- 打开SSH服务器的配置文件进行编辑，SSH配置文件通常位于/etc/ssh/sshd_config
- 找到"Port"选项，并将其更改为您想要的端口号
- Port <新端口号>，请将<新端口号>替换为您想要使用的端口号
- 保存文件并退出编辑器
- 重启服务器以使更改生效

------------
## 安装 & 升级
- 使用3x-ui脚本一般情况下，安装完成创建入站之后，端口是默认关闭的，所以必须进入脚本选择【22】去放行端口
- 要使用【自动续签】证书功能，也必须放行【80】端口，保持80端口是打开的，才会每3个月自动续签一次

- 【全新安装】请执行以下脚本：
```
bash <(curl -Ls https://raw.githubusercontent.com/xeefei/3x-ui/master/install.sh)
```
#### 如果执行了上面的代码但是报错，证明你的系统里面没有curl这个软件，请执行以下命令先安装curl软件，安装curl之后再去执行上面代码，
```
apt update -y&&apt install -y curl&&apt install -y socat
```

- 若要对版本进行升级，可直接通过脚本选择【2】，如下图：
![8](./media/8.png)
![10](./media/10.png)
- 在到这一步必须要注意：要保留旧设置的话，需要输入【n】
![11](./media/11.png)


## 安装指定版本

若要安装指定的版本，请使用以下安装命令。 e.g., ver `v2.4.5`:

```
VERSION=v2.4.5 && bash <(curl -Ls "https://raw.githubusercontent.com/xeefei/3x-ui/$VERSION/install.sh") $VERSION
```
------------
## 若你的VPS默认有防火墙，请在安装完成之后放行指定端口
- 放行【面板登录端口】
- 放行出入站管理协议端口
- 如果要申请安装证书并每3个月【自动续签】证书，请确保80和443端口是放行打开的
- 可通过此脚本的第【22】选项去安装防火墙进行管理，如下图：
![9](./media/9.png)
- 若要一次性放行多个端口或一整个段的端口，用英文逗号隔开。
#### PS：若你的VPS没有防火墙，则所有端口都是能够ping通的，可自行选择是否进入脚本安装防火墙保证安全，但安装了防火墙必须放行相应端口。

------------
## 安装证书开启https方式实现域名登录访问管理面板/----->>偷自己
#### PS：如果不需要以上功能或无域名，可以跳过这步；建议申请证书，
##### 1、把自己的域名托管到CF，并解析到自己VPS的IP，不要开启【小云朵】，
##### 2、如果要申请安装证书并每3个月【自动续签】证书，请确保80和443端口是放行打开的，
##### 3、输入x-ui命令进入面板管理脚本，通过选择第【18】选项去进行安装，
##### 4、在安装证书的最后一步，请输入【y】设置面板证书路径，如下图所示：
![27](./media/27.png)
##### 5、进入后台【面板设置】—–>【常规】中，会看到脚本已经自动填好了证书公钥、私钥路径，
##### 6、点击左上角的【保存】和【重启面板】，即可用自己域名进行登录管理；也可按照后续方法实现【自己偷自己】。

------------
## 登录面板进行【常规】设置
### 特别是如果在安装过程中，全部都是默认【回车键】安装的话，用户名/密码/访问路径是随机的，而面板监听端口默认是2053，最好进入面板更改，
##### 1、填写自己想要设置的【面板监听端口】，并去登录SSH放行，
##### 2、更改自己想要设置的【面板登录访问路径】，后续加上路径登录访问，
![25](./media/25.png)
##### 3、其他：安全设定和电报机器人等配置，可自行根据需求去进行设置，
##### 4、建议申请证书保护并在【脚本中】设置路径，建议配置电报机器人方便管理，
![26](./media/26.png)
##### 5、面板设置【改动保存】之后，都需要点击左上角【重启面板】，才能生效。
#### PS：若你在正确完成了上述步骤之后，你没有安装证书的情况下，去用【ssh转发】的方式却不能访问面板，那请检查一下是不是你的浏览器自动默认开启了https模式，需要手动调整一下改成http方式，把“s”去掉，即可访问成功；或查看一下是不是对应的端口被占用？

------------
## 创建【入站协议】和添加【客户端】，并测试上网
##### 1、点击左边【入站列表】，然后【添加入站】，传输方式保持【TCP】不变，尽量选择主流的vless+reality+vision协议组合，
![23](./media/23.png)
##### 2、在选择reality安全选项时，偷的域名可以使用默认的，要使用其他的，请替换尽量保持一致就行，比如Apple、Yahoo，VPS所在地区的旅游、学校网站等；如果要实现【偷自己】，请参看后续【如何偷自己】的说明部分；而私钥/公钥部分，可以直接点击下方的【Get New Cert】获取一个随机的，
##### 3、在创建reality安全选项过程中，至于其他诸如：PROXY Protocol，HTTP 伪装，TPROXY，External Proxy等等选项，若无特殊要求，保持默认设置即可，不用去动它们，
![24](./media/24.png)
##### 4、创建好入站协议之后，默认只有一个客户端，可根据自己需求继续添加；重点：并编辑客户端，选择【Flow流控】为xtls-rprx-vision-udp443，
![19](./media/19.png)
##### 5、其他：流量限制，到期时间，客户TG的ID等选项根据自己需求填写，
![4](./media/4.png)
##### 6、一定要放行端口之后，确保端口能够ping通，再导入软件，
##### 7、点击二维码或者复制链接导入到v2rayN等软件中进行测试。

------------
## 备份与恢复/迁移数据库（以Debian系统为例）
#### 一、备份：通过配置好电报管理机器人，并去设置开启【自动备份】，每天凌晨12点会通过VPS管理机器人获取【备份配置】文件，有x-ui.db和config.json两个文件，可自行下载保存到自己电脑里面，
![14](./media/14.png)
#### 二、搭建：在新的VPS中全新安装好3x-ui面板，通过脚本放行之前配置的所有端口，一次性放行多个端口请用【英文逗号】分隔，
#### 三、若需要安装证书，则提前把域名解析到新的VPS对应的IP，并且去输入x-ui选择第【18】选项去安装，并记录公钥/私钥的路径，无域名则跳过这一步，
#### 四、恢复：SSH登录服务器找到/etc/x-ui/x-ui.db和/usr/local/x-ui/bin/config.json文件位置，上传之前的两个备份文件，进行覆盖，
![12](./media/12.png)
##### PS：把之前通过自动备份下载得到的两个文件上传覆盖掉旧文件，重启3x-ui面板即可【迁移成功】；即使迁移过程中出现问题，你是有备份文件的，不用担心，多试几次。
![13](./media/13.png)
#### 五、若安装了证书，去核对/更改一下证书的路径，一般是同一个域名的话，位置在：/root/cert/域名/fullchain.pem，路径是相同的就不用更改，
#### 六、重启面板/重启服务器，让上述步骤生效即可，这时可以看到所有配置都是之前自己常用的，包括面板用户名、密码，入站、客户端，电报机器人配置等。

------------
## 安装完成后如何设置调整成【中文界面】？
- 方法一：通过管理后台【登录页面】调整，登录时可以选择，如下图：
![15](./media/15.png)
- 方法二：通过在管理后台-->【面板设置】中去选择设置，如下图：
![16](./media/16.png)
- 【TG机器人】设置中文：通过在管理后台-->【面板设置】-->【机器人配置】中去选择设置，并建议打开数据库备份和登录通知，如下图：
![17](./media/17.png)

------------
## 用3x-ui如何实现【自己偷自己】？
- 其实很简单，只要你为面板设置了证书，
- 开启了HTTPS登录，就可以将3x-ui自身作为Web Server，
- 无需Nginx等，这里给一个示例：
- 其中目标网站（Dest）请填写面板监听端口，
- 可选域名（SNI）填写面板登录域名，
- 如果您使用其他web server（如nginx）等，
- 将目标网站改为对应监听端口也可。
- 需要说明的是，如果您处于白名单地区，自己“偷”自己并不适合你；
- 其次，可选域名一项实际上可以填写任意SNI，只要客户端保持一致即可，不过并不推荐这样做。
- 配置方法如下图所示：
![18](./media/18.png)

------------
## 〔子域名〕被墙针对特征
#### 网络表现：
##### 1、可以Ping通域名和IP地址，
##### 2、子域名无法打开3X-UI管理界面，
##### 3、什么都正常就是不能上网；

#### 问题：
##### 你的子域名被墙针对了：无法上网！

#### 解决方案：
##### 1、更换为新的子域名，
##### 2、解析新的子域名到VPS的IP，
##### 3、重新去安装新证书，
##### 4、重启3X-UI和服务器，
##### 5、重新去获取链接并测试上网。
#### PS：若通过以上步骤还是不能正常上网，则重装VPS服务器OS系统，以及3X-UI面板全部重新安装，之后就正常了！

------------
## 用3x-ui如何开启【每月流量自动重置】？
##### 1、进入后台的【入站列表】，选择需要设置的【客户端】，
![29](./media/29.png)
##### 2、要注意是编辑【入站】下面的【客户端】，才会有效果，
##### 2、并不是编辑【入站】，所以不要弄错对象，如下图所示：
![28](./media/28.png)


------------
## 在自己的VPS服务器部署【订阅转换】功能
### 如何把vless/vmess等协议转换成Clash/Surge等软件支持的格式？
##### 1、进入脚本输入x-ui命令调取面板，选择第【24】选项安装订阅转换模块，如下图：
![21](./media/21.png)
##### 2、等待安装【订阅转换】成功之后，访问地址：你的IP:18080（端口号）进行转换，
![22](./media/22.png)
##### 3、因为在转换过程中需要调取后端API，所以请确保端口25500是打开放行的，
##### 4、在得到【转换链接】之后，只要你的VPS服务器25500端口是能ping通的，就能导入Clash/Surge等软件成功下载配置，
##### 5、此功能集成到3x-ui面板中，是为了保证安全，通过调取24选项把【订阅转换】功能部署在自己的VPS中，不会造成链接泄露。
### 【订阅转换】功能在自己的VPS中安装部署成功之后的界面如下图所示：
![20](./media/20.png)

------------
## 常见的翻墙软件/工具：
- [1、Windows系统v2rayN：https://github.com/2dust/v2rayN](https://github.com/2dust/v2rayN)
- [2、安卓手机版【v2rayNG】：https://github.com/2dust/v2rayNG](https://github.com/2dust/v2rayNG)
- [3、苹果手机IOS【小火箭】：https://apple02.com/（自己购买）](https://apple02.com/)
- [4、苹果MacOS电脑【Clash Verge】：https://github.com/clash-verge-rev/clash-verge-rev/releases](https://github.com/clash-verge-rev/clash-verge-rev/releases)
  [或v2rayN：https://github.com/2dust/v2rayN](https://github.com/2dust/v2rayN)

------------
## 如何保护自己的IP不被墙被封？
##### 1、使用的代理协议要安全，加密是必备，推荐使用vless+reality+vision协议组合，
##### 2、因为有时节点会共享，在不同的地区，多个省份之间不要共同连接同一个IP，
##### 3、连接同一个IP就算了，不要同一个端口，不要同IP+同端口到处漫游，要分开，
##### 4、同一台VPS，不要在一天内一直大流量去下载东西使用，不要流量过高要切换，
##### 5、创建【入站协议】的时候，尽量用【高位端口】，比如40000--65000之间的端口号。
#### 提醒：为什么在特殊时期，比如：两会，春节等被封得最严重最惨？
##### 尼玛同一个IP+同一个端口号，多个省份去漫游，跟开飞机场一样！不封你，封谁的IP和端口？
#### 总结：不要多终端/多省份/多个朋友/共同使用同一个IP和端口号！使用3x-ui多创建几个【入站】，
####      多做几条备用，各用各的！各行其道才比较安全！GFW的思维模式是干掉机场，机场的特征个人用户不要去沾染，自然IP就保护好了。

------------
## SSL 认证

<details>
  <summary>点击查看 SSL 认证</summary>

### ACME

要使用 ACME 管理 SSL 证书：

1. 确保您的域名已正确解析到服务器，
2. 输入“x-ui”命令并选择“SSL 证书管理”，
3. 您将看到以下选项：

   - **获取证书** ----获取SSL证书
   - **吊销证书** ----吊销现有的SSL证书
   - **续签证书** ----强制续签SSL证书
   - **显示所有证书** ----显示服务器中所有能用的证书
   - **设置面板证书路径** ----指定面板要使用的证书


### Certbot

安装和使用 Certbot：

```sh
apt-get install certbot -y
certbot certonly --standalone --agree-tos --register-unsafely-without-email -d yourdomain.com
certbot renew --dry-run
```

### Cloudflare

管理脚本具有用于 Cloudflare 的内置 SSL 证书应用程序。若要使用此脚本申请证书，需要满足以下条件：

- Cloudflare 邮箱地址
- Cloudflare Global API Key
- 域名已通过 cloudflare 解析到当前服务器

**如何获取 Cloudflare全局API密钥:**

1. 在终端中输入“x-ui”命令，然后选择“CF SSL 证书”。
2. 访问链接: [Cloudflare API Tokens](https://dash.cloudflare.com/profile/api-tokens).
3. 点击“查看全局 API 密钥”（如下图所示）：
   ![](media/APIKey1.PNG)
4. 您可能需要重新验证您的帐户。之后，将显示 API 密钥（请参见下面的屏幕截图）：
   ![](media/APIKey2.png)

使用时，只需输入您的“域名”、“电子邮件”和“API KEY”即可。示意图如下：
   ![](media/DetailEnter.png)


</details>

------------
## 手动安装 & 升级

<details>
  <summary>点击查看 手动安装 & 升级</summary>

#### 使用

1. 若要将最新版本的压缩包直接下载到服务器，请运行以下命令：

```sh
ARCH=$(uname -m)
case "${ARCH}" in
  x86_64 | x64 | amd64) XUI_ARCH="amd64" ;;
  i*86 | x86) XUI_ARCH="386" ;;
  armv8* | armv8 | arm64 | aarch64) XUI_ARCH="arm64" ;;
  armv7* | armv7) XUI_ARCH="armv7" ;;
  armv6* | armv6) XUI_ARCH="armv6" ;;
  armv5* | armv5) XUI_ARCH="armv5" ;;
  s390x) echo 's390x' ;;
  *) XUI_ARCH="amd64" ;;
esac


wget https://github.com/xeefei/3x-ui/releases/latest/download/x-ui-linux-${XUI_ARCH}.tar.gz
```

2. 下载压缩包后，执行以下命令安装或升级 x-ui：

```sh
ARCH=$(uname -m)
case "${ARCH}" in
  x86_64 | x64 | amd64) XUI_ARCH="amd64" ;;
  i*86 | x86) XUI_ARCH="386" ;;
  armv8* | armv8 | arm64 | aarch64) XUI_ARCH="arm64" ;;
  armv7* | armv7) XUI_ARCH="armv7" ;;
  armv6* | armv6) XUI_ARCH="armv6" ;;
  armv5* | armv5) XUI_ARCH="armv5" ;;
  s390x) echo 's390x' ;;
  *) XUI_ARCH="amd64" ;;
esac

cd /root/
rm -rf x-ui/ /usr/local/x-ui/ /usr/bin/x-ui
tar zxvf x-ui-linux-${XUI_ARCH}.tar.gz
chmod +x x-ui/x-ui x-ui/bin/xray-linux-* x-ui/x-ui.sh
cp x-ui/x-ui.sh /usr/bin/x-ui
cp -f x-ui/x-ui.service /etc/systemd/system/
mv x-ui/ /usr/local/
systemctl daemon-reload
systemctl enable x-ui
systemctl restart x-ui
```

</details>

------------
## 通过Docker安装

<details>
  <summary>点击查看 通过Docker安装</summary>

#### 使用


1. **安装Docker**

   ```sh
   bash <(curl -sSL https://get.docker.com)
   ```


2. **克隆项目仓库**

   ```sh
   git clone https://github.com/xeefei/3x-ui.git
   cd 3x-ui
   ```

3. **启动服务**：

   ```sh
   docker compose up -d
   ```

   添加 ```--pull always``` 标志使 docker 在拉取更新的镜像时自动重新创建容器。有关更多信息，请参阅：https://docs.docker.com/reference/cli/docker/container/run/#pull

   **或**

   ```sh
   docker run -itd \
      -e XRAY_VMESS_AEAD_FORCED=false \
      -v $PWD/db/:/etc/x-ui/ \
      -v $PWD/cert/:/root/cert/ \
      --network=host \
      --restart=unless-stopped \
      --name 3x-ui \
      ghcr.io/xeefei/3x-ui:latest
   ```

4. **更新至最新版本**

   ```sh
   cd 3x-ui
   docker compose down
   docker compose pull 3x-ui
   docker compose up -d
   ```

5. **从Docker中删除3x-ui **

   ```sh
   docker stop 3x-ui
   docker rm 3x-ui
   cd --
   rm -r 3x-ui
   ```

</details>

------------
## 建议使用的操作系统

- Ubuntu 20.04+
- Debian 11+
- CentOS 8+
- OpenEuler 22.03+
- Fedora 36+
- Arch Linux
- Manjaro
- Armbian
- AlmaLinux 8.0+
- Rocky Linux 8+
- Oracle Linux 8+
- OpenSUSE Tubleweed
- Amazon Linux 2023

------------
## 支持的架构和设备
<details>
  <summary>点击查看 支持的架构和设备</summary>

我们的平台提供与各种架构和设备的兼容性，确保在各种计算环境中的灵活性。以下是我们支持的关键架构：

- **amd64**: 这种流行的架构是个人计算机和服务器的标准，可以无缝地适应大多数现代操作系统。

- **x86 / i386**: 这种架构在台式机和笔记本电脑中被广泛采用，得到了众多操作系统和应用程序的广泛支持，包括但不限于 Windows、macOS 和 Linux 系统。

- **armv8 / arm64 / aarch64**: 这种架构专为智能手机和平板电脑等当代移动和嵌入式设备量身定制，以 Raspberry Pi 4、Raspberry Pi 3、Raspberry Pi Zero 2/Zero 2 W、Orange Pi 3 LTS 等设备为例。

- **armv7 / arm / arm32**: 作为较旧的移动和嵌入式设备的架构，它仍然广泛用于Orange Pi Zero LTS、Orange Pi PC Plus、Raspberry Pi 2等设备。

- **armv6 / arm / arm32**: 这种架构面向非常老旧的嵌入式设备，虽然不太普遍，但仍在使用中。Raspberry Pi 1、Raspberry Pi Zero/Zero W 等设备都依赖于这种架构。

- **armv5 / arm / arm32**: 它是一种主要与早期嵌入式系统相关的旧架构，目前不太常见，但仍可能出现在早期 Raspberry Pi 版本和一些旧智能手机等传统设备中。
</details>

------------
## Languages

- English（英语）
- Farsi（伊朗语）
- Simplified Chinese（简体中文）
- Traditional Chinese（繁体中文）            
- Russian（俄语）
- Vietnamese（越南语）
- Spanish（西班牙语）
- Indonesian （印度尼西亚语）
- Ukrainian（乌克兰语）
- Turkish（土耳其语）
- Português (葡萄牙语)

------------
## 项目特点

- 系统状态查看与监控
- 可搜索所有入站和客户端信息
- 深色/浅色主题随意切换
- 支持多用户和多协议
- 支持多种协议，包括 VMess、VLESS、Trojan、Shadowsocks、Dokodemo-door、Socks、HTTP、wireguard
- 支持 XTLS 原生协议，包括 RPRX-Direct、Vision、REALITY
- 流量统计、流量限制、过期时间限制
- 可自定义的 Xray配置模板
- 支持HTTPS访问面板（自备域名+SSL证书）
- 支持一键式SSL证书申请和自动续签证书
- 更多高级配置项目请参考面板去进行设定
- 修复了 API 路由（用户设置将使用 API 创建）
- 支持通过面板中提供的不同项目更改配置。
- 支持从面板导出/导入数据库

## 默认面板设置

<details>

  <summary>点击查看 默认设置</summary>

  ### 默认信息

- **端口** 
    - 2053
- **用户名 & 密码 & 访问路径** 
    - 当您跳过设置时，这些信息会随机生成，
    - 您也可以在安装的时候自定义访问路径。
- **数据库路径：**
  - /etc/x-ui/x-ui.db
- **Xray 配置路径：**
  - /usr/local/x-ui/bin/config.json
- **面板链接（无SSL）：**
  - http://ip:2053/访问路径/panel
- **面板链接（有SSL）：**
  - https://你的域名:2053/访问路径/panel

</details>

------------
## [WARP 配置](https://gitlab.com/fscarmen/warp)

<details>
  <summary>点击查看 WARP 配置</summary>

#### 使用

**对于版本 `v2.1.0` 及更高版本：**

WARP 是内置的，无需额外安装；只需在面板中打开必要的配置即可。

**如果要在 v2.1.0 之前使用 WARP 路由**，请按照以下步骤操作：

**1.** 在 **SOCKS Proxy Mode** 模式中安装Wrap

   - **Account Type (free, plus, team):** Choose the appropriate account type.
   - **Enable/Disable WireProxy:** Toggle WireProxy on or off.
   - **Uninstall WARP:** Remove the WARP application.

**2.** 如果您已经安装了 warp，您可以使用以下命令卸载：

   ```sh
   warp u
   ```

**3.** 在面板中打开您需要的配置

   配置:

   - Block Ads
   - Route Google, Netflix, Spotify, and OpenAI (ChatGPT) traffic to WARP
   - Fix Google 403 error


</details>

------------
## IP 限制

<details>
  <summary>点击查看 IP 限制</summary>

#### 使用

**注意：** 使用 IP 隧道时，IP 限制无法正常工作。

- 对于 `v1.6.1`之前的版本 ：

  - IP 限制 已被集成在面板中。

- 对于 `v1.7.0` 以及更新的版本：

  - 要使 IP 限制正常工作，您需要按照以下步骤安装 fail2ban 及其所需的文件：

    1. 使用面板内置的 `x-ui` 指令
    2. 选择 `IP Limit Management`.
    3. 根据您的需要选择合适的选项。
   
  - 确保您的 Xray 配置上有 ./access.log 。在 v2.1.3 之后，我们有一个选项。
  
  ```sh
    "log": {
      "access": "./access.log",
      "dnsLog": false,
      "loglevel": "warning"
    },
    ```
  - 您需要在Xray配置中手动设置〔访问日志〕的路径。

</details>

------------
## Telegram 机器人

<details>
  <summary>点击查看 Telegram 机器人</summary>

#### 使用

Web 面板通过 Telegram Bot 支持每日流量、面板登录、数据库备份、系统状态、客户端信息等通知和功能。要使用机器人，您需要在面板中设置机器人相关参数，包括：

- 电报令牌
- 管理员聊天 ID
- 通知时间（cron 语法）
- 到期日期通知
- 流量上限通知
- 数据库备份
- CPU 负载通知


**参考：**

- `30 \* \* \* \* \*` - 在每个点的 30 秒处通知
- `0 \*/10 \* \* \* \*` - 每 10 分钟的第一秒通知
- `@hourly` - 每小时通知
- `@daily` - 每天通知 (00:00)
- `@weekly` - 每周通知
- `@every 8h` - 每8小时通知

### Telegram Bot 功能

- 定期报告
- 登录通知
- CPU 阈值通知
- 提前报告的过期时间和流量阈值
- 如果将客户的电报用户名添加到用户的配置中，则支持客户端报告菜单
- 支持使用UUID（VMESS/VLESS）或密码（TROJAN）搜索报文流量报告 - 匿名
- 基于菜单的机器人
- 通过电子邮件搜索客户端（仅限管理员）
- 检查所有入库
- 检查服务器状态
- 检查耗尽的用户
- 根据请求和定期报告接收备份
- 多语言机器人

### 注册 Telegram bot

- 与 [Botfather](https://t.me/BotFather) 对话：
    ![Botfather](./media/botfather.png)
  
- 使用 /newbot 创建新机器人：你需要提供机器人名称以及用户名，注意名称中末尾要包含“bot”
    ![创建机器人](./media/newbot.png)

- 启动您刚刚创建的机器人。可以在此处找到机器人的链接。
    ![令牌](./media/token.png)

- 输入您的面板并配置 Telegram 机器人设置，如下所示：
    ![面板设置](./media/panel-bot-config.png)

在输入字段编号 3 中输入机器人令牌。
在输入字段编号 4 中输入用户 ID。具有此 id 的 Telegram 帐户将是机器人管理员。 （您可以输入多个，只需将它们用“ ，”分开即可）

- 如何获取TG ID? 使用 [bot](https://t.me/useridinfobot)， 启动机器人，它会给你 Telegram 用户 ID。
![用户 ID](./media/user-id.png)

</details>

------------
## API 路由

<details>
  <summary>点击查看 API 路由</summary>

#### 使用

- `/login` 使用 `POST` 用户名称 & 密码： `{username: '', password: ''}` 登录
- `/panel/api/inbounds` 以下操作的基础：

| 方法   |  路径                               | 操作                                        |
| :----: | ---------------------------------- | ------------------------------------------- |
| `GET`  | `"/list"`                          | 获取所有入站                                 |
| `GET`  | `"/get/:id"`                       | 获取所有入站以及inbound.id                   |
| `GET`  | `"/getClientTraffics/:email"`      | 通过电子邮件获取客户端流量                    |
| `GET`  | `"/getClientTrafficsById/:id"`     | 通过用户ID获取客户端流量                      |
| `GET`  | `"/createbackup"`                  | Telegram 机器人向管理员发送备份               |
| `POST` | `"/add"`                           | 添加入站                                    |
| `POST` | `"/del/:id"`                       | 删除入站                                    |
| `POST` | `"/update/:id"`                    | 更新入站                                    |
| `POST` | `"/clientIps/:email"`              | 客户端 IP 地址                              | 
| `POST` | `"/clearClientIps/:email"`         | 清除客户端 IP 地址                           |
| `POST` | `"/addClient"`                     | 将客户端添加到入站                           |
| `POST` | `"/:id/delClient/:clientId"`       | 通过 clientId\* 删除客户端                   |
| `POST` | `"/updateClient/:clientId"`        | 通过 clientId\* 更新客户端                   |
| `POST` | `"/:id/resetClientTraffic/:email"` | 重置客户端的流量                             |
| `POST` | `"/resetAllTraffics"`              | 重置所有入站的流量                           |
| `POST` | `"/resetAllClientTraffics/:id"`    | 重置入站中所有客户端的流量                    |
| `POST` | `"/delDepletedClients/:id"`        | 删除入站耗尽的客户端 （-1： all）             |
| `POST` | `"/onlines"`                       | 获取在线用户 （ 电子邮件列表 ）               |

- 使用`clientId` 项应该填写下列数据：

- `client.id` for VMESS and VLESS
- `client.password` for TROJAN
- `client.email` for Shadowsocks



- [API 文档](https://documenter.getpostman.com/view/16802678/2s9YkgD5jm)

- [<img src="https://run.pstmn.io/button.svg" alt="Run In Postman" style="width: 128px; height: 32px;">](https://app.getpostman.com/run-collection/16802678-1a4c9270-ac77-40ed-959a-7aa56dc4a415?action=collection%2Ffork&source=rip_markdown&collection-url=entityId%3D16802678-1a4c9270-ac77-40ed-959a-7aa56dc4a415%26entityType%3Dcollection%26workspaceId%3D2cd38c01-c851-4a15-a972-f181c23359d9)
</details>

------------
## 环境变量

<details>
  <summary>点击查看 环境变量</summary>

#### Usage

| 变量            |                      Type                      | 默认          |
| -------------- | :--------------------------------------------: | :------------ |
| XUI_LOG_LEVEL  | `"debug"` \| `"info"` \| `"warn"` \| `"error"` | `"info"`      |
| XUI_DEBUG      |                   `boolean`                    | `false`       |
| XUI_BIN_FOLDER |                    `string`                    | `"bin"`       |
| XUI_DB_FOLDER  |                    `string`                    | `"/etc/x-ui"` |
| XUI_LOG_FOLDER |                    `string`                    | `"/var/log"`  |

例子：

```sh
XUI_BIN_FOLDER="bin" XUI_DB_FOLDER="/etc/x-ui" go build main.go
```

</details>

------------
## 预览

![1](./media/1.png)
![2](./media/2.png)
![3](./media/3.png)
![5](./media/5.png)
![6](./media/6.png)
![7](./media/7.png)

------------
## 广告赞助
- 如果你觉得本项目对你有用，而且你也恰巧有这方面的需求，你也可以选择通过我的购买链接赞助我。
- [1、搬瓦工GIA高端线路，仅推荐购买GIA套餐：https://bandwagonhost.com/aff.php?aff=75015](https://bandwagonhost.com/aff.php?aff=75015)
- [2、Dmit高端GIA线路：https://www.dmit.io/aff.php?aff=9326](https://www.dmit.io/aff.php?aff=9326)
- [3、白丝云【4837线路】实惠量大管饱：https://cloudsilk.io/aff.php?aff=706](https://cloudsilk.io/aff.php?aff=706)

------------
## 特别感谢

- [MHSanaei](https://github.com/MHSanaei/)
- [alireza0](https://github.com/alireza0/)
- [FranzKafkaYu](https://github.com/FranzKafkaYu/)
- [vaxilu](https://github.com/vaxilu/)

------------
## 致谢

<<<<<<< HEAD
- USDT (TRC20): `TXncxkvhkDWGts487Pjqq1qT9JmwRUz8CC`
- POL (polygon): `0x41C9548675D044c6Bfb425786C765bc37427256A`
- LTC (Litecoin): `ltc1q2ach7x6d2zq0n4l0t4zl7d7xe2s6fs7a3vspwv`
=======
- [Iran v2ray rules](https://github.com/chocolate4u/Iran-v2ray-rules) (License: **GPL-3.0**): _Enhanced v2ray/xray and v2ray/xray-clients routing rules with built-in Iranian domains and a focus on security and adblocking._
- [Vietnam Adblock rules](https://github.com/vuong2023/vn-v2ray-rules) (License: **GPL-3.0**): _A hosted domain hosted in Vietnam and blocklist with the most efficiency for Vietnamese._
>>>>>>> 0060b9df

------------
## Star 趋势

[![Stargazers over time](https://starchart.cc/xeefei/3x-ui.svg)](https://starchart.cc/xeefei/3x-ui)<|MERGE_RESOLUTION|>--- conflicted
+++ resolved
@@ -782,14 +782,8 @@
 ------------
 ## 致谢
 
-<<<<<<< HEAD
-- USDT (TRC20): `TXncxkvhkDWGts487Pjqq1qT9JmwRUz8CC`
-- POL (polygon): `0x41C9548675D044c6Bfb425786C765bc37427256A`
-- LTC (Litecoin): `ltc1q2ach7x6d2zq0n4l0t4zl7d7xe2s6fs7a3vspwv`
-=======
 - [Iran v2ray rules](https://github.com/chocolate4u/Iran-v2ray-rules) (License: **GPL-3.0**): _Enhanced v2ray/xray and v2ray/xray-clients routing rules with built-in Iranian domains and a focus on security and adblocking._
 - [Vietnam Adblock rules](https://github.com/vuong2023/vn-v2ray-rules) (License: **GPL-3.0**): _A hosted domain hosted in Vietnam and blocklist with the most efficiency for Vietnamese._
->>>>>>> 0060b9df
 
 ------------
 ## Star 趋势
