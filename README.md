# 3X-UI

<p align="center"><a href="#"><img src="./media/3X-UI.png" alt="Image"></a></p>

**一个更好的面板 • 基于Xray Core构建**

[![](https://img.shields.io/github/v/release/xeefei/3x-ui.svg)](https://github.com/xeefei/3x-ui/releases)
[![](https://img.shields.io/github/actions/workflow/status/xeefei/3x-ui/release.yml.svg)](#)
[![GO Version](https://img.shields.io/github/go-mod/go-version/xeefei/3x-ui.svg)](#)
[![Downloads](https://img.shields.io/github/downloads/xeefei/3x-ui/total.svg)](#)
[![License](https://img.shields.io/badge/license-GPL%20V3-blue.svg?longCache=true)](https://www.gnu.org/licenses/gpl-3.0.en.html)

> **声明：** 此项目仅供个人学习、交流使用，请遵守当地法律法规，勿用于非法用途；请勿用于生产环境。

**如果此项目对你有用，请给一个**:star2:
- 赞助地址（USDT/TRC20）：`TYQEmQp1P65u9bG7KPehgJdvuokfb72YkZ`

## 安装之前的准备
- 请尽量更新系统是最新版
- Debian系统可用如下命令：
  ```
  apt update
  apt upgrade -y
  apt dist-upgrade -y
  apt autoclean
  apt autoremove -y
  ```
- 查看系统当前版本：
  ```
  cat /etc/debian_version
  ```
- 查看内核版本：
  ```
  uname -r
  ```
- 列出所有内核：
  ```
  dpkg --list | grep linux-image
  ```
- 更新完成后执行重新引导：
  ```
  update-grub
  ```
- 完成以上步骤之后输入reboot重启系统


## 【搬瓦工】重装/升级系统之后SSH连不上如何解决？
- 【搬瓦工】重装/升级系统会恢复默认22端口，如果需要修改SSH的端口号，您需要进行以下步骤：
- 以管理员身份使用默认22端口登录到SSH服务器
- 打开SSH服务器的配置文件进行编辑，SSH配置文件通常位于/etc/ssh/sshd_config
- 找到"Port"选项，并将其更改为您想要的端口号
- Port <新端口号>，请将<新端口号>替换为您想要使用的端口号
- 保存文件并退出编辑器
- 重启服务器以使更改生效

  
## 安装 & 升级
- 使用3x-ui脚本一般情况下，安装完成创建入站之后，端口是默认关闭的，所以必须进入脚本选择【20】去放行端口
- 要使用【自动续签】证书功能，也必须放行【80】端口，保持80端口是打开的，才会每3个月自动续签一次

- 【全新安装】请执行以下脚本：
```
bash <(curl -Ls https://raw.githubusercontent.com/xeefei/3x-ui/master/install.sh)
```
- 若要对版本进行升级，可直接通过脚本选择【2】，如下图：
![8](./media/8.png)
![10](./media/10.png)
- 在到这一步必须要注意：要保留旧设置的话，需要输入【n】
![11](./media/11.png)


<<<<<<< HEAD
To install your desired version, add the version to the end of the installation command. e.g., ver `v2.3.1`:

```
bash <(curl -Ls https://raw.githubusercontent.com/mhsanaei/3x-ui/master/install.sh) v2.3.1
=======
## 安装指定版本

要安装所需的版本，请将该版本添加到安装命令的末尾。 e.g., ver `v2.3.1`:

```
bash <(curl -Ls https://raw.githubusercontent.com/xeefei/3x-ui/master/install.sh) v2.3.1
>>>>>>> 80f2f247
```

## 安装完成之后请放行指定端口
- 放行【面板登录端口】
- 放行出入站管理协议端口
- 为保证能够每3个月【自动续签】证书，须放行80端口
- 可通过此脚本的第【20】选项去安装防火墙进行管理，如下图：
![9](./media/9.png)


## 恢复与备份（以Debian系统为例）
- 可以通过VPS管理机器人获取【备份配置】文件，有x-ui.db和config.json两个文件
![14](./media/14.png)
- SSH登录服务器找到/etc/x-ui/x-ui.db和/usr/local/x-ui/bin/config.json
![12](./media/12.png)
- 把下载得到的两个文件上传覆盖掉旧文件，重启x-ui面板即可成功
![13](./media/13.png)


## 安装完成后如何设置调整成【中文界面】？
- 方法一：通过管理后台【登录页面】调整，登录时可以选择，如下图：
![15](./media/15.png)
- 方法二：通过在管理后台-->【面板设置】中去选择设置，如下图：
![16](./media/16.png)
- 【TG机器人】设置中文：通过在管理后台-->【面板设置】-->【机器人配置】中去选择设置，并建议打开数据库备份和登录通知，如下图：
![17](./media/17.png)

## 用3x-ui如何实现【自己偷自己】？
- 其实很简单，只要你为面板设置了证书，
- 开启了HTTPS登录，就可以将3x-ui自身作为web server，
- 无需Nginx等，这里给一个示例：
- 其中目标网站（Dest）请填写面板监听端口，
- 可选域名（SNI）填写面板登录域名，
- 如果您使用其他web server（如nginx）等，
- 将目标网站改为对应监听端口也可。
- 需要说明的是，如果您处于白名单地区，自己“偷”自己并不适合你；
- 其次，可选域名一项实际上可以填写任意SNI，只要客户端保持一致即可，不过并不推荐这样做。
- 配置方法如下图所示：
![18](./media/18.png)


## SSL 认证

<details>
  <summary>点击查看 SSL 认证</summary>

### Cloudflare

管理脚本具有用于 Cloudflare 的内置 SSL 证书应用程序。若要使用此脚本申请证书，需要满足以下条件：

- Cloudflare 邮箱地址
- Cloudflare Global API Key
- 域名已通过 cloudflare 解析到当前服务器

**1:** 在终端中运行`x-ui`， 选择 `Cloudflare SSL Certificate`.


### Certbot
```
apt-get install certbot -y
certbot certonly --standalone --agree-tos --register-unsafely-without-email -d yourdomain.com
certbot renew --dry-run
```

***Tip:*** *管理脚本具有 Certbot 。使用 `x-ui` 命令， 选择 `SSL Certificate Management`.*

</details>

## 手动安装 & 升级

<details>
  <summary>点击查看 手动安装 & 升级</summary>

#### 使用

1. 若要将最新版本的压缩包直接下载到服务器，请运行以下命令：

```sh
ARCH=$(uname -m)
case "${ARCH}" in
  x86_64 | x64 | amd64) XUI_ARCH="amd64" ;;
  i*86 | x86) XUI_ARCH="386" ;;
  armv8* | armv8 | arm64 | aarch64) XUI_ARCH="arm64" ;;
  armv7* | armv7) XUI_ARCH="armv7" ;;
  armv6* | armv6) XUI_ARCH="armv6" ;;
  armv5* | armv5) XUI_ARCH="armv5" ;;
  s390x) echo 's390x' ;;
  *) XUI_ARCH="amd64" ;;
esac


wget https://github.com/xeefei/3x-ui/releases/latest/download/x-ui-linux-${XUI_ARCH}.tar.gz
```

2. 下载压缩包后，执行以下命令安装或升级 x-ui：

```sh
ARCH=$(uname -m)
case "${ARCH}" in
  x86_64 | x64 | amd64) XUI_ARCH="amd64" ;;
  i*86 | x86) XUI_ARCH="386" ;;
  armv8* | armv8 | arm64 | aarch64) XUI_ARCH="arm64" ;;
  armv7* | armv7) XUI_ARCH="armv7" ;;
  armv6* | armv6) XUI_ARCH="armv6" ;;
  armv5* | armv5) XUI_ARCH="armv5" ;;
  s390x) echo 's390x' ;;
  *) XUI_ARCH="amd64" ;;
esac

cd /root/
rm -rf x-ui/ /usr/local/x-ui/ /usr/bin/x-ui
tar zxvf x-ui-linux-${XUI_ARCH}.tar.gz
chmod +x x-ui/x-ui x-ui/bin/xray-linux-* x-ui/x-ui.sh
cp x-ui/x-ui.sh /usr/bin/x-ui
cp -f x-ui/x-ui.service /etc/systemd/system/
mv x-ui/ /usr/local/
systemctl daemon-reload
systemctl enable x-ui
systemctl restart x-ui
```

</details>

## 通过Docker安装

<details>
  <summary>点击查看 通过Docker安装</summary>

#### 使用

1. 安装Docker：

   ```sh
   bash <(curl -sSL https://get.docker.com)
   ```

2. 克隆仓库：

   ```sh
   git clone https://github.com/xeefei/3x-ui.git
   cd 3x-ui
   ```

3. 运行服务：

   ```sh
   docker compose up -d
   ```

   或

   ```sh
   docker run -itd \
      -e XRAY_VMESS_AEAD_FORCED=false \
      -v $PWD/db/:/etc/x-ui/ \
      -v $PWD/cert/:/root/cert/ \
      --network=host \
      --restart=unless-stopped \
      --name 3x-ui \
      ghcr.io/xeefei/3x-ui:latest
   ```

更新至最新版本

   ```sh
    cd 3x-ui
    docker compose down
    docker compose pull 3x-ui
    docker compose up -d
   ```

从Docker中删除3x-ui 

   ```sh
    docker stop 3x-ui
    docker rm 3x-ui
    cd --
    rm -r 3x-ui
   ```

</details>


## 建议使用的操作系统

- Ubuntu 20.04+
- Debian 11+
- CentOS 8+
- Fedora 36+
- Arch Linux
- Manjaro
- Armbian
- AlmaLinux 9+
- Rocky Linux 9+
- Oracle Linux 8+
- OpenSUSE Tubleweed

## 支持的架构和设备
<details>
  <summary>点击查看 支持的架构和设备</summary>

我们的平台提供与各种架构和设备的兼容性，确保在各种计算环境中的灵活性。以下是我们支持的关键架构：

- **amd64**: 这种流行的架构是个人计算机和服务器的标准，可以无缝地适应大多数现代操作系统。

- **x86 / i386**: 这种架构在台式机和笔记本电脑中被广泛采用，得到了众多操作系统和应用程序的广泛支持，包括但不限于 Windows、macOS 和 Linux 系统。

- **armv8 / arm64 / aarch64**: 这种架构专为智能手机和平板电脑等当代移动和嵌入式设备量身定制，以 Raspberry Pi 4、Raspberry Pi 3、Raspberry Pi Zero 2/Zero 2 W、Orange Pi 3 LTS 等设备为例。

- **armv7 / arm / arm32**: 作为较旧的移动和嵌入式设备的架构，它仍然广泛用于Orange Pi Zero LTS、Orange Pi PC Plus、Raspberry Pi 2等设备。

- **armv6 / arm / arm32**: 这种架构面向非常老旧的嵌入式设备，虽然不太普遍，但仍在使用中。Raspberry Pi 1、Raspberry Pi Zero/Zero W 等设备都依赖于这种架构。

- **armv5 / arm / arm32**: 它是一种主要与早期嵌入式系统相关的旧架构，目前不太常见，但仍可能出现在早期 Raspberry Pi 版本和一些旧智能手机等传统设备中。
</details>

## Languages

- English（英语）
- Farsi（伊朗语）
- Chinese（中文）
- Russian（俄语）
- Vietnamese（越南语）
- Spanish（西班牙语）
- Indonesian （印度尼西亚语）
- Ukrainian（乌克兰语）


## Features

- 系统状态监控
- 在所有入站和客户端中搜索
- 深色/浅色主题
- 支持多用户和多协议
- 支持多种协议，包括 VMess、VLESS、Trojan、Shadowsocks、Dokodemo-door、Socks、HTTP、wireguard
- 支持 XTLS 原生协议，包括 RPRX-Direct、Vision、REALITY
- 流量统计、流量限制、过期时间限制
- 可自定义的 Xray配置模板
- 支持HTTPS访问面板（自建域名+SSL证书）
- 支持一键式SSL证书申请和自动续费
- 更多高级配置项目请参考面板
- 修复了 API 路由（用户设置将使用 API 创建）
- 支持通过面板中提供的不同项目更改配置。
- 支持从面板导出/导入数据库


## 默认设置

<details>
  <summary>点击查看 默认设置</summary>

  ### 信息

- **端口：** 2053
- **用户名 & 密码：** 当您跳过设置时，此项会随机生成。
- **数据库路径：**
  - /etc/x-ui/x-ui.db
- **Xray 配置路径：**
  - /usr/local/x-ui/bin/config.json
- **面板链接（无SSL）：**
  - http://ip:2053/panel
  - http://domain:2053/panel
- **面板链接（有SSL）：**
  - https://domain:2053/panel
 
</details>

## [WARP 配置](https://gitlab.com/fscarmen/warp)

<details>
  <summary>点击查看 WARP 配置</summary>

#### 使用

如果要在 v2.1.0 之前使用 WARP 路由，请按照以下步骤操作：

**1.** 在 **SOCKS Proxy Mode** 模式中安装Wrap

   ```sh
   bash <(curl -sSL https://raw.githubusercontent.com/hamid-gh98/x-ui-scripts/main/install_warp_proxy.sh)
   ```

**2.** 如果您已经安装了 warp，您可以使用以下命令卸载：

   ```sh
   warp u
   ```

**3.** 在面板中打开您需要的配置

   配置:

   - Block Ads
   - Route Google + Netflix + Spotify + OpenAI (ChatGPT) to WARP
   - Fix Google 403 error

</details>

## IP 限制

<details>
  <summary>点击查看 IP 限制</summary>

#### 使用

**注意：** 使用 IP 隧道时，IP 限制无法正常工作。

- 适用于最高 `v1.6.1` ：

  - IP 限制 已被集成在面板中。

- 适用于 `v1.7.0` 以及更新的版本：

  - 要使 IP 限制正常工作，您需要按照以下步骤安装 fail2ban 及其所需的文件：

    1. 使用面板内置的 `x-ui` 指令
    2. 选择 `IP Limit Management`.
    3. 根据您的需要选择合适的选项。
   
  - 确保您的 Xray 配置上有 ./access.log 。在 v2.1.3 之后，我们有一个选项。
  
  ```sh
    "log": {
      "access": "./access.log",
      "dnsLog": false,
      "loglevel": "warning"
    },
  ```

</details>

## Telegram 机器人

<details>
  <summary>点击查看 Telegram 机器人</summary>

#### 使用

Web 面板通过 Telegram Bot 支持每日流量、面板登录、数据库备份、系统状态、客户端信息等通知和功能。要使用机器人，您需要在面板中设置机器人相关参数，包括：

- 电报令牌
- 管理员聊天 ID
- 通知时间（cron 语法）
- 到期日期通知
- 流量上限通知
- 数据库备份
- CPU 负载通知


**参考：**

- `30 \* \* \* \* \*` - 在每个点的 30 秒处通知
- `0 \*/10 \* \* \* \*` - 每 10 分钟的第一秒通知
- `@hourly` - 每小时通知
- `@daily` - 每天通知 (00:00)
- `@weekly` - 每周通知
- `@every 8h` - 每8小时通知

### Telegram Bot 功能

- 定期报告
- 登录通知
- CPU 阈值通知
- 提前报告的过期时间和流量阈值
- 如果将客户的电报用户名添加到用户的配置中，则支持客户端报告菜单
- 支持使用UUID（VMESS/VLESS）或密码（TROJAN）搜索报文流量报告 - 匿名
- 基于菜单的机器人
- 通过电子邮件搜索客户端（仅限管理员）
- 检查所有入库
- 检查服务器状态
- 检查耗尽的用户
- 根据请求和定期报告接收备份
- 多语言机器人

### 注册 Telegram bot

- 与 [Botfather](https://t.me/BotFather) 对话：
    ![Botfather](./media/botfather.png)
  
- 使用 /newbot 创建新机器人：你需要提供机器人名称以及用户名，注意名称中末尾要包含“bot”
    ![创建机器人](./media/newbot.png)

- 启动您刚刚创建的机器人。可以在此处找到机器人的链接。
    ![令牌](./media/token.png)

- 输入您的面板并配置 Telegram 机器人设置，如下所示：
    ![面板设置](./media/panel-bot-config.png)

在输入字段编号 3 中输入机器人令牌。
在输入字段编号 4 中输入用户 ID。具有此 id 的 Telegram 帐户将是机器人管理员。 （您可以输入多个，只需将它们用“ ，”分开即可）

- 如何获取TG ID? 使用 [bot](https://t.me/useridinfobot)， 启动机器人，它会给你 Telegram 用户 ID。
![用户 ID](./media/user-id.png)

</details>

## API 路由

<details>
  <summary>点击查看 API 路由</summary>

#### 使用

- `/login` 使用 `POST` 用户名称 & 密码： `{username: '', password: ''}` 登录
- `/panel/api/inbounds` 以下操作的基础：

| 方法   |  路径                               | 操作                                        |
| :----: | ---------------------------------- | ------------------------------------------- |
<<<<<<< HEAD
| `GET`  | `"/list"`                          | Get all inbounds                            |
| `GET`  | `"/get/:id"`                       | Get inbound with inbound.id                 |
| `GET`  | `"/getClientTraffics/:email"`      | Get Client Traffics with email              |
| `GET`  | `"/createbackup"`                  | Telegram bot sends backup to admins         |
| `POST` | `"/add"`                           | Add inbound                                 |
| `POST` | `"/del/:id"`                       | Delete Inbound                              |
| `POST` | `"/update/:id"`                    | Update Inbound                              |
| `POST` | `"/clientIps/:email"`              | Client Ip address                           |
| `POST` | `"/clearClientIps/:email"`         | Clear Client Ip address                     |
| `POST` | `"/addClient"`                     | Add Client to inbound                       |
| `POST` | `"/:id/delClient/:clientId"`       | Delete Client by clientId\*                 |
| `POST` | `"/updateClient/:clientId"`        | Update Client by clientId\*                 |
| `POST` | `"/:id/resetClientTraffic/:email"` | Reset Client's Traffic                      |
| `POST` | `"/resetAllTraffics"`              | Reset traffics of all inbounds              |
| `POST` | `"/resetAllClientTraffics/:id"`    | Reset traffics of all clients in an inbound |
| `POST` | `"/delDepletedClients/:id"`        | Delete inbound depleted clients (-1: all)   |
| `POST` | `"/onlines"`                       | Get Online users ( list of emails )         |

\*- The field `clientId` should be filled by:

- `client.id` for VMESS and VLESS
- `client.password` for TROJAN
- `client.email` for Shadowsocks


- [API Documentation](https://documenter.getpostman.com/view/16802678/2s9YkgD5jm)
=======
| `GET`  | `"/list"`                          | 获取所有入站                                 |
| `GET`  | `"/get/:id"`                       | 获取所有入站以及inbound.id                   |
| `GET`  | `"/getClientTraffics/:email"`      | 通过电子邮件获取客户端流量                    |
| `GET`  | `"/createbackup"`                  | Telegram 机器人向管理员发送备份               |
| `POST` | `"/add"`                           | 添加入站                                    |
| `POST` | `"/del/:id"`                       | 删除入站                                    |
| `POST` | `"/update/:id"`                    | 更新入站                                    |
| `POST` | `"/clientIps/:email"`              | 客户端 IP 地址                              | 
| `POST` | `"/clearClientIps/:email"`         | 清除客户端 IP 地址                           |
| `POST` | `"/addClient"`                     | 将客户端添加到入站                           |
| `POST` | `"/:id/delClient/:clientId"`       | 通过 clientId\* 删除客户端                   |
| `POST` | `"/updateClient/:clientId"`        | 通过 clientId\* 更新客户端                   |
| `POST` | `"/:id/resetClientTraffic/:email"` | 重置客户端的流量                             |
| `POST` | `"/resetAllTraffics"`              | 重置所有入站的流量                           |
| `POST` | `"/resetAllClientTraffics/:id"`    | 重置入站中所有客户端的流量                    |
| `POST` | `"/delDepletedClients/:id"`        | 删除入站耗尽的客户端 （-1： all）             |
| `POST` | `"/onlines"`                       | 获取在线用户 （ 电子邮件列表 ）               |

\*- `clientId` 项应该使用下列数据

- `client.id`  VMESS and VLESS
- `client.password`  TROJAN
- `client.email`  Shadowsocks


- [API 文档](https://documenter.getpostman.com/view/16802678/2s9YkgD5jm)
>>>>>>> 80f2f247
- [<img src="https://run.pstmn.io/button.svg" alt="Run In Postman" style="width: 128px; height: 32px;">](https://app.getpostman.com/run-collection/16802678-1a4c9270-ac77-40ed-959a-7aa56dc4a415?action=collection%2Ffork&source=rip_markdown&collection-url=entityId%3D16802678-1a4c9270-ac77-40ed-959a-7aa56dc4a415%26entityType%3Dcollection%26workspaceId%3D2cd38c01-c851-4a15-a972-f181c23359d9)
</details>

## 环境变量

<details>
  <summary>点击查看 环境变量</summary>

#### Usage

| 变量            |                      Type                      | 默认          |
| -------------- | :--------------------------------------------: | :------------ |
| XUI_LOG_LEVEL  | `"debug"` \| `"info"` \| `"warn"` \| `"error"` | `"info"`      |
| XUI_DEBUG      |                   `boolean`                    | `false`       |
| XUI_BIN_FOLDER |                    `string`                    | `"bin"`       |
| XUI_DB_FOLDER  |                    `string`                    | `"/etc/x-ui"` |
| XUI_LOG_FOLDER |                    `string`                    | `"/var/log"`  |

例子：

```sh
XUI_BIN_FOLDER="bin" XUI_DB_FOLDER="/etc/x-ui" go build main.go
```

</details>

## 预览

![1](./media/1.png)
![2](./media/2.png)
![3](./media/3.png)
![4](./media/4.png)
![5](./media/5.png)
![6](./media/6.png)
![7](./media/7.png)

## 特别感谢

- [alireza0](https://github.com/alireza0/)

## 致谢

- [Iran v2ray rules](https://github.com/chocolate4u/Iran-v2ray-rules) (License: **GPL-3.0**): _Enhanced v2ray/xray and v2ray/xray-clients routing rules with built-in Iranian domains and a focus on security and adblocking._
- [Vietnam Adblock rules](https://github.com/vuong2023/vn-v2ray-rules) (License: **GPL-3.0**): _A hosted domain hosted in Vietnam and blocklist with the most efficiency for Vietnamese._

## Star 趋势

[![Stargazers over time](https://starchart.cc/xeefei/3x-ui.svg)](https://starchart.cc/xeefei/3x-ui)<|MERGE_RESOLUTION|>--- conflicted
+++ resolved
@@ -69,19 +69,13 @@
 ![11](./media/11.png)
 
 
-<<<<<<< HEAD
-To install your desired version, add the version to the end of the installation command. e.g., ver `v2.3.1`:
-
-```
-bash <(curl -Ls https://raw.githubusercontent.com/mhsanaei/3x-ui/master/install.sh) v2.3.1
-=======
+
 ## 安装指定版本
 
 要安装所需的版本，请将该版本添加到安装命令的末尾。 e.g., ver `v2.3.1`:
 
 ```
 bash <(curl -Ls https://raw.githubusercontent.com/xeefei/3x-ui/master/install.sh) v2.3.1
->>>>>>> 80f2f247
 ```
 
 ## 安装完成之后请放行指定端口
@@ -490,34 +484,6 @@
 
 | 方法   |  路径                               | 操作                                        |
 | :----: | ---------------------------------- | ------------------------------------------- |
-<<<<<<< HEAD
-| `GET`  | `"/list"`                          | Get all inbounds                            |
-| `GET`  | `"/get/:id"`                       | Get inbound with inbound.id                 |
-| `GET`  | `"/getClientTraffics/:email"`      | Get Client Traffics with email              |
-| `GET`  | `"/createbackup"`                  | Telegram bot sends backup to admins         |
-| `POST` | `"/add"`                           | Add inbound                                 |
-| `POST` | `"/del/:id"`                       | Delete Inbound                              |
-| `POST` | `"/update/:id"`                    | Update Inbound                              |
-| `POST` | `"/clientIps/:email"`              | Client Ip address                           |
-| `POST` | `"/clearClientIps/:email"`         | Clear Client Ip address                     |
-| `POST` | `"/addClient"`                     | Add Client to inbound                       |
-| `POST` | `"/:id/delClient/:clientId"`       | Delete Client by clientId\*                 |
-| `POST` | `"/updateClient/:clientId"`        | Update Client by clientId\*                 |
-| `POST` | `"/:id/resetClientTraffic/:email"` | Reset Client's Traffic                      |
-| `POST` | `"/resetAllTraffics"`              | Reset traffics of all inbounds              |
-| `POST` | `"/resetAllClientTraffics/:id"`    | Reset traffics of all clients in an inbound |
-| `POST` | `"/delDepletedClients/:id"`        | Delete inbound depleted clients (-1: all)   |
-| `POST` | `"/onlines"`                       | Get Online users ( list of emails )         |
-
-\*- The field `clientId` should be filled by:
-
-- `client.id` for VMESS and VLESS
-- `client.password` for TROJAN
-- `client.email` for Shadowsocks
-
-
-- [API Documentation](https://documenter.getpostman.com/view/16802678/2s9YkgD5jm)
-=======
 | `GET`  | `"/list"`                          | 获取所有入站                                 |
 | `GET`  | `"/get/:id"`                       | 获取所有入站以及inbound.id                   |
 | `GET`  | `"/getClientTraffics/:email"`      | 通过电子邮件获取客户端流量                    |
@@ -544,7 +510,7 @@
 
 
 - [API 文档](https://documenter.getpostman.com/view/16802678/2s9YkgD5jm)
->>>>>>> 80f2f247
+
 - [<img src="https://run.pstmn.io/button.svg" alt="Run In Postman" style="width: 128px; height: 32px;">](https://app.getpostman.com/run-collection/16802678-1a4c9270-ac77-40ed-959a-7aa56dc4a415?action=collection%2Ffork&source=rip_markdown&collection-url=entityId%3D16802678-1a4c9270-ac77-40ed-959a-7aa56dc4a415%26entityType%3Dcollection%26workspaceId%3D2cd38c01-c851-4a15-a972-f181c23359d9)
 </details>
 
