--- conflicted
+++ resolved
@@ -104,20 +104,13 @@
 ![11](./media/11.png)
 
 
-<<<<<<< HEAD
-To install your desired version, add the version to the end of the installation command. e.g., ver `v2.3.6`:
-
-```
-bash <(curl -Ls https://raw.githubusercontent.com/mhsanaei/3x-ui/master/install.sh) v2.3.6
-=======
 ------------
 ## 安装指定版本
 
-若要安装指定的版本，请将该版本添加到安装命令的末尾。 e.g., ver `v2.3.5`:
-
-```
-bash <(curl -Ls https://raw.githubusercontent.com/xeefei/3x-ui/master/install.sh) v2.3.5
->>>>>>> 990a690f
+若要安装指定的版本，请将该版本添加到安装命令的末尾。 e.g., ver `v2.3.6`:
+
+```
+bash <(curl -Ls https://raw.githubusercontent.com/xeefei/3x-ui/master/install.sh) v2.3.6
 ```
 ------------
 ## 若你的VPS默认有防火墙，请在安装完成之后放行指定端口
@@ -475,12 +468,10 @@
  
 </details>
 
-<<<<<<< HEAD
-## WARP Configuration
-=======
+
 ------------
 ## [WARP 配置](https://gitlab.com/fscarmen/warp)
->>>>>>> 990a690f
+
 
 <details>
   <summary>点击查看 WARP 配置</summary>
