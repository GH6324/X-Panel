--- conflicted
+++ resolved
@@ -1,9 +1,3 @@
-<<<<<<< HEAD
-[English](/README.md) | [Chinese](/README.zh.md) | [Español](/README.es_ES.md)
-=======
-# 3X-UI
->>>>>>> 104d55a7
-
 <p align="center"><a href="#"><img src="./media/3X-UI.png" alt="Image"></a></p>
 
 **------------------一个更好的面板 • 基于Xray Core构建----------------**
@@ -246,38 +240,23 @@
 ## SSL 认证
 
 <details>
-<<<<<<< HEAD
-  <summary>Click for SSL Certificate details</summary>
+  <summary>点击查看 SSL 认证</summary>
 
 ### ACME
 
-To manage SSL certificates using ACME:
-
-1. Ensure your domain is correctly resolved to the server.
-2. Access the `x-ui` command and navigate to `SSL Certificate Management`.
-3. You will be presented with the following options:
-
-   - **Get SSL:** Obtain SSL certificates.
-   - **Revoke:** Revoke existing SSL certificates.
-   - **Force Renew:** Force renewal of SSL certificates.
+要使用 ACME 管理 SSL 证书：
+
+1. 确保您的域名已正确解析到服务器，
+2. 输入“x-ui”命令并选择“SSL 证书管理”，
+3. 您将看到以下选项：
+
+   - **获取证书** 获取SSL证书
+   - **吊销证书** 吊销现有的SSL证书
+   - **续签证书** 强制续签SSL证书
 
 ### Certbot
 
-To install and use Certbot:
-=======
-  <summary>点击查看 SSL 认证</summary>
-
-### Cloudflare
-
-管理脚本具有用于 Cloudflare 的内置 SSL 证书应用程序。若要使用此脚本申请证书，需要满足以下条件：
-
-- Cloudflare 邮箱地址
-- Cloudflare Global API Key
-- 域名已通过 cloudflare 解析到当前服务器
-
-**1:** 在终端中运行`x-ui`， 选择 `Cloudflare SSL Certificate`.
-
->>>>>>> 104d55a7
+安装和使用 Certbot：
 
 ```sh
 apt-get install certbot -y
@@ -285,30 +264,26 @@
 certbot renew --dry-run
 ```
 
-<<<<<<< HEAD
 ### Cloudflare
 
-The management script includes a built-in SSL certificate application for Cloudflare. To use this script to apply for a certificate, you need the following:
-
-- Cloudflare registered email
+管理脚本具有用于 Cloudflare 的内置 SSL 证书应用程序。若要使用此脚本申请证书，需要满足以下条件：
+
+- Cloudflare 邮箱地址
 - Cloudflare Global API Key
-- The domain name must be resolved to the current server through Cloudflare
-
-**How to get the Cloudflare Global API Key:**
-
-1. Run the `x-ui` command in the terminal, then choose `Cloudflare SSL Certificate`.
-2. Visit the link: [Cloudflare API Tokens](https://dash.cloudflare.com/profile/api-tokens).
-3. Click on "View Global API Key" (see the screenshot below):
+- 域名已通过 cloudflare 解析到当前服务器
+
+**如何获取 Cloudflare全局API密钥:**
+
+1. 在终端中输入“x-ui”命令，然后选择“CF SSL 证书”。
+2. 访问链接: [Cloudflare API Tokens](https://dash.cloudflare.com/profile/api-tokens).
+3. 点击“查看全局 API 密钥”（如下图所示）：
    ![](media/APIKey1.PNG)
-4. You may need to re-authenticate your account. After that, the API Key will be shown (see the screenshot below):
+4. 您可能需要重新验证您的帐户。之后，将显示 API 密钥（请参见下面的屏幕截图）：
    ![](media/APIKey2.png)
 
-When using, just enter your `domain name`, `email`, and `API KEY`. The diagram is as follows:
+使用时，只需输入您的“域名”、“电子邮件”和“API KEY”即可。示意图如下：
    ![](media/DetailEnter.png)
 
-=======
-***Tip:*** *管理脚本具有 Certbot 。使用 `x-ui` 命令， 选择 `SSL Certificate Management`.*
->>>>>>> 104d55a7
 
 </details>
 
@@ -376,42 +351,28 @@
 
 #### 使用
 
-<<<<<<< HEAD
-1. **Install Docker:**
-=======
-1. 安装Docker：
->>>>>>> 104d55a7
+
+1. **安装Docker**
 
    ```sh
    bash <(curl -sSL https://get.docker.com)
    ```
 
-<<<<<<< HEAD
-2. **Clone the Project Repository:**
-=======
-2. 克隆仓库：
->>>>>>> 104d55a7
+
+2. **克隆项目仓库**
 
    ```sh
    git clone https://github.com/xeefei/3x-ui.git
    cd 3x-ui
    ```
 
-<<<<<<< HEAD
-3. **Start the Service:**
-=======
-3. 运行服务：
->>>>>>> 104d55a7
+3. **启动服务**：
 
    ```sh
    docker compose up -d
    ```
 
-<<<<<<< HEAD
-   **OR**
-=======
-   或
->>>>>>> 104d55a7
+   **或**
 
    ```sh
    docker run -itd \
@@ -424,11 +385,7 @@
       ghcr.io/xeefei/3x-ui:latest
    ```
 
-<<<<<<< HEAD
-4. **Update to the Latest Version:**
-=======
-更新至最新版本
->>>>>>> 104d55a7
+4. **更新至最新版本**
 
    ```sh
    cd 3x-ui
@@ -437,11 +394,7 @@
    docker compose up -d
    ```
 
-<<<<<<< HEAD
-5. **Remove 3x-ui from Docker:**
-=======
-从Docker中删除3x-ui 
->>>>>>> 104d55a7
+5. **从Docker中删除3x-ui **
 
    ```sh
    docker stop 3x-ui
@@ -500,89 +453,45 @@
 - Ukrainian（乌克兰语）
 
 ------------
-## Features
-
-<<<<<<< HEAD
-- System Status Monitoring
-- Search within all inbounds and clients
-- Dark/Light theme
-- Supports multi-user and multi-protocol
-- Supports protocols, including VMess, VLESS, Trojan, Shadowsocks, Dokodemo-door, Socks, HTTP, wireguard
-- Supports XTLS native Protocols, including RPRX-Direct, Vision, REALITY
-- Traffic statistics, traffic limit, expiration time limit
-- Customizable Xray configuration templates
-- Supports HTTPS access panel (self-provided domain name + SSL certificate)
-- Supports One-Click SSL certificate application and automatic renewal
-- For more advanced configuration items, please refer to the panel
-- Fixes API routes (user setting will be created with API)
-- Supports changing configs by different items provided in the panel.
-- Supports export/import database from the panel
-
-
-## Default Panel Settings
-=======
-- 系统状态监控
-- 在所有入站和客户端中搜索
-- 深色/浅色主题
+## 项目特点
+
+- 系统状态查看与监控
+- 可搜索所有入站和客户端信息
+- 深色/浅色主题随意切换
 - 支持多用户和多协议
 - 支持多种协议，包括 VMess、VLESS、Trojan、Shadowsocks、Dokodemo-door、Socks、HTTP、wireguard
 - 支持 XTLS 原生协议，包括 RPRX-Direct、Vision、REALITY
 - 流量统计、流量限制、过期时间限制
 - 可自定义的 Xray配置模板
-- 支持HTTPS访问面板（自建域名+SSL证书）
-- 支持一键式SSL证书申请和自动续费
-- 更多高级配置项目请参考面板
+- 支持HTTPS访问面板（自备域名+SSL证书）
+- 支持一键式SSL证书申请和自动续签证书
+- 更多高级配置项目请参考面板去进行设定
 - 修复了 API 路由（用户设置将使用 API 创建）
 - 支持通过面板中提供的不同项目更改配置。
 - 支持从面板导出/导入数据库
 
 ------------
-## 默认设置
->>>>>>> 104d55a7
+## 默认面板设置
+
 
 <details>
   <summary>点击查看 默认设置</summary>
 
-  ### 信息
-
-<<<<<<< HEAD
-- **Port:** 
-  - 2053
-- **Username & Password & webbasepath:** 
-
-  These will be generated randomly if you skip modifying them.
-
-- **Database Management:**
-
-  You can conveniently perform database backups and restores directly from the panel.
-
-- **Database Path:**
-  - `/etc/x-ui/x-ui.db`
-
-- **Web Base Path:**
-
-  The `webbasepath` will be generated randomly if you skip modifying it, or you can use your custom path.
-  
-  You can view your current settings using the `View Current Settings` or `x-ui settings`.
-  
-  We recommend using a long random word for more security in the URL structure: 
-  - http://ip:port/*webbasepath*/panel
-  - http://domain:port/*webbasepath*/panel
-
-=======
-- **端口：** 2053
-- **用户名 & 密码：** 当您跳过设置时，此项会随机生成。
+  ### 默认信息
+
+- **端口** 
+    - 2053
+- **用户名 & 密码 & 访问路径** 
+    - 当您跳过设置时，这些信息会随机生成。
 - **数据库路径：**
   - /etc/x-ui/x-ui.db
 - **Xray 配置路径：**
   - /usr/local/x-ui/bin/config.json
 - **面板链接（无SSL）：**
-  - http://ip:2053/panel
-  - http://domain:2053/panel
+  - http://ip:2053/访问路径/panel
 - **面板链接（有SSL）：**
-  - https://domain:2053/panel
- 
->>>>>>> 104d55a7
+  - https://你的域名:2053/访问路径/panel
+
 </details>
 
 
@@ -595,39 +504,25 @@
 
 #### 使用
 
-<<<<<<< HEAD
-**For versions `v2.1.0` and later:**
-
-WARP is built-in, and no additional installation is required. Simply turn on the necessary configuration in the panel.
-
-**For versions before `v2.1.0`:**
-
-**1.** Install WARP in **SOCKS Proxy Mode**:
-=======
-如果要在 v2.1.0 之前使用 WARP 路由，请按照以下步骤操作：
+**对于版本 `v2.1.0` 及更高版本：**
+
+WARP 是内置的，无需额外安装；只需在面板中打开必要的配置即可。
+
+**如果要在 v2.1.0 之前使用 WARP 路由**，请按照以下步骤操作：
 
 **1.** 在 **SOCKS Proxy Mode** 模式中安装Wrap
->>>>>>> 104d55a7
 
    ```sh
    bash <(curl -sSL https://raw.githubusercontent.com/hamid-gh98/x-ui-scripts/main/install_warp_proxy.sh)
    ```
 
-<<<<<<< HEAD
-**2.** If you already have WARP installed, you can uninstall it using the command below:
-=======
 **2.** 如果您已经安装了 warp，您可以使用以下命令卸载：
->>>>>>> 104d55a7
 
    ```sh
    warp u
    ```
 
-<<<<<<< HEAD
-**3.** Enable the configuration you need in the panel.
-=======
 **3.** 在面板中打开您需要的配置
->>>>>>> 104d55a7
 
    配置:
 
@@ -645,30 +540,13 @@
 
 #### 使用
 
-<<<<<<< HEAD
-**Note:** IP Limit won't work correctly when using IP Tunnel.
-
-- **For versions up to `v1.6.1`:**
-  - The IP limit is built-in to the panel
-
-- **For versions `v1.7.0` and newer:**
-  - To enable IP Limit functionality, you need to install `fail2ban` and its required files by following these steps:
-    1. Use the `x-ui` command inside the shell.
-    2. Select `IP Limit Management`.
-    3. Choose the appropriate options based on your needs.
-   
-- **For versions before `v2.1.3`:**
-  - You need to set the access log path manually in your Xray configuration:
-
-    ```sh
-=======
 **注意：** 使用 IP 隧道时，IP 限制无法正常工作。
 
-- 适用于最高 `v1.6.1` ：
+- 对于 `v1.6.1`之前的版本 ：
 
   - IP 限制 已被集成在面板中。
 
-- 适用于 `v1.7.0` 以及更新的版本：
+- 对于 `v1.7.0` 以及更新的版本：
 
   - 要使 IP 限制正常工作，您需要按照以下步骤安装 fail2ban 及其所需的文件：
 
@@ -679,7 +557,6 @@
   - 确保您的 Xray 配置上有 ./access.log 。在 v2.1.3 之后，我们有一个选项。
   
   ```sh
->>>>>>> 104d55a7
     "log": {
       "access": "./access.log",
       "dnsLog": false,
