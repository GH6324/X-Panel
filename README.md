--- conflicted
+++ resolved
@@ -34,11 +34,6 @@
 certbot renew --dry-run
 ```
 
-<<<<<<< HEAD
-**If you think this project is helpful to you, you may wish to give a** :star2:
-=======
-
->>>>>>> ee208925
 
 # Default settings
 
