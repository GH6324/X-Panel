--- conflicted
+++ resolved
@@ -77,12 +77,7 @@
 ![11](./media/11.png)
 
 
-<<<<<<< HEAD
-To install your desired version, add the version to the end of the installation command. e.g., ver `v2.3.3`:
-
-```
-bash <(curl -Ls https://raw.githubusercontent.com/mhsanaei/3x-ui/master/install.sh) v2.3.3
-=======
+
 
 ## 安装指定版本
 
@@ -90,7 +85,6 @@
 
 ```
 bash <(curl -Ls https://raw.githubusercontent.com/xeefei/3x-ui/master/install.sh) v2.3.3
->>>>>>> a598fff7
 ```
 
 ## 安装完成之后请放行指定端口
