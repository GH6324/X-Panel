<p align="center"><a href="#"><img src="./media/3X-UI.png" alt="Image"></a></p>

**------------------一个更好的面板 • 基于Xray Core构建----------------**

[![](https://img.shields.io/github/v/release/xeefei/3x-ui.svg)](https://github.com/xeefei/3x-ui/releases)
[![](https://img.shields.io/github/actions/workflow/status/xeefei/3x-ui/release.yml.svg)](#)
[![GO Version](https://img.shields.io/github/go-mod/go-version/xeefei/3x-ui.svg)](#)
[![Downloads](https://img.shields.io/github/downloads/xeefei/3x-ui/total.svg)](#)
[![License](https://img.shields.io/badge/license-GPL%20V3-blue.svg?longCache=true)](https://www.gnu.org/licenses/gpl-3.0.en.html)

> **声明：** 此项目仅供个人学习、交流使用，请遵守当地法律法规，勿用于非法用途；请勿用于生产环境。

**如果此项目对你有用，请给一个**:star2:
- 赞助地址（USDT/TRC20）：`TYQEmQp1P65u9bG7KPehgJdvuokfb72YkZ`

## [【3X-UI】中文交流群：https://t.me/XUI_CN](https://t.me/XUI_CN)
## [【3X-UI】详细安装流程步骤：https://xeefei.github.io/xufei/2024/05/3x-ui/](https://xeefei.github.io/xufei/2024/05/3x-ui/)

------------
## ✰〔3X-UI优化版〕跟原版3X-UI的区别？✰
### 大部分功能基于原版3X-UI进行汉化优化，主要的优化内容如下：
#### 1、最大限度地汉化了面板项目，更适合中文宝宝体质，包括：
##### ①优化在VPS中进行〔脚本安装过程〕的汉化提示，增加相应的安装中文提示，让中文用户能明白清楚自己安装到了哪个环节？在细节方面，增加了安装成功之后的〔用户设置信息〕提示，在脚本中加入〔面板登录地址〕显示，
##### ②管理后台进行了相应的〔图标和按钮〕汉化，让中文宝宝能够看得懂，
##### ③安装成功后〔自动更改〕后台管理界面和电报机器人界面默认为〔中文〕，
##### ④在管理后台中设置证书处，增加了填入路径的提示；
#### 2、优化了电报机器人响应〔按钮〕的名称和排序；
#### 3、创建了〔3X-UI〕中文交流群，各位中文宝宝可以一起讨论交流；
#### 4、管理后台中增加了〔实用导航〕页面，里面包含实用内容；
#### 5、优化了后台〔二维码〕显示模式，点击打开会更加丝滑美观；
#### 6、在创建reality协议时，更改uTLS指纹默认使用chrome；
#### 7、更新README内容添加备份&恢复操作说明，以及更多其他图文介绍；
#### 8、管理后台中增加〔端口检测〕和〔网络测速〕，点击可以跳转直达；
#### 9、增加了详细的项目〔安装配置教程〕，解决小白用户不懂配置的烦恼。

------------
## ✰如何从其他x-ui版本迁移到〔3X-UI优化版〕？✰
#### 1、若你用的是伊朗老哥的原版3X-UI，是可以直接〔覆盖安装〕的，因为〔3X-UI优化版〕是fork了原版3X-UI的项目，基于原有的功能进行优化的，大功能是没有变化的，主要是进行了脚本的〔汉化处理〕，其他诸如数据库文件等位置是没有改变的，所以直接覆盖安装，并不会影响你〔原有节点及配置〕等数据；安装命令如下：
```
bash <(curl -Ls https://raw.githubusercontent.com/xeefei/3x-ui/master/install.sh)
```
#### 2、若你之前用的是Docker方式安装，那先进入容器里面/命令：docker exec -it 容器id /bin/sh，再执行以上脚本命令直接【覆盖安装】即可，
#### 3、若你用的是之前F佬的x-ui或者其他分支版本，那直接覆盖安装的话，并不能确保一定就能够兼容？建议你先去备份〔数据库〕配置文件，再进行安装〔3X-UI优化版〕。


------------
## 安装之前的准备
- 购买一台性能还不错的VPS，可通过本页底部链接购买，
- PS：若你不想升级系统，则可以跳过此步骤。
- 若你需要更新/升级系统，Debian系统可用如下命令：
  ```
  apt update
  apt upgrade -y
  apt dist-upgrade -y
  apt autoclean
  apt autoremove -y
  ```
- 查看系统当前版本：
  ```
  cat /etc/debian_version
  ```
- 查看内核版本：
  ```
  uname -r
  ```
- 列出所有内核：
  ```
  dpkg --list | grep linux-image
  ```
- 更新完成后执行重新引导：
  ```
  update-grub
  ```
- 完成以上步骤之后输入reboot重启系统

------------
## 【搬瓦工】重装/升级系统之后SSH连不上如何解决？
- 【搬瓦工】重装/升级系统会恢复默认22端口，如果需要修改SSH的端口号，您需要进行以下步骤：
- 以管理员身份使用默认22端口登录到SSH服务器
- 打开SSH服务器的配置文件进行编辑，SSH配置文件通常位于/etc/ssh/sshd_config
- 找到"Port"选项，并将其更改为您想要的端口号
- Port <新端口号>，请将<新端口号>替换为您想要使用的端口号
- 保存文件并退出编辑器
- 重启服务器以使更改生效

------------
## 安装 & 升级
- 使用3x-ui脚本一般情况下，安装完成创建入站之后，端口是默认关闭的，所以必须进入脚本选择【22】去放行端口
- 要使用【自动续签】证书功能，也必须放行【80】端口，保持80端口是打开的，才会每3个月自动续签一次

- 【全新安装】请执行以下脚本：
```
bash <(curl -Ls https://raw.githubusercontent.com/xeefei/3x-ui/master/install.sh)
```
#### 如果执行了上面的代码但是报错，证明你的系统里面没有curl这个软件，请执行以下命令先安装curl软件，安装curl之后再去执行上面代码，
```
apt update -y&&apt install -y curl&&apt install -y socat
```

- 若要对版本进行升级，可直接通过脚本选择【2】，如下图：
![8](./media/8.png)
![10](./media/10.png)
- 在到这一步必须要注意：要保留旧设置的话，需要输入【n】
![11](./media/11.png)


------------
## 安装指定版本

若要安装指定的版本，请将该版本添加到安装命令的末尾。 e.g., ver `v2.3.7`:

```
bash <(curl -Ls https://raw.githubusercontent.com/xeefei/3x-ui/master/install.sh) v2.3.7
```
------------
## 若你的VPS默认有防火墙，请在安装完成之后放行指定端口
- 放行【面板登录端口】
- 放行出入站管理协议端口
- 如果要申请安装证书并每3个月【自动续签】证书，请确保80和443端口是放行打开的
- 可通过此脚本的第【22】选项去安装防火墙进行管理，如下图：
![9](./media/9.png)
- 若要一次性放行多个端口或一整个段的端口，用英文逗号隔开。
#### PS：若你的VPS没有防火墙，则所有端口都是能够ping通的，可自行选择是否进入脚本安装防火墙保证安全，但安装了防火墙必须放行相应端口。

------------
## 安装证书开启https方式实现域名登录访问管理面板/偷自己
#### PS：如果不需要以上功能或无域名，可以跳过这步，
##### 1、把自己的域名托管到CF，并解析到自己VPS的IP，不要开启【小云朵】，
##### 2、如果要申请安装证书并每3个月【自动续签】证书，请确保80和443端口是放行打开的，
##### 3、输入x-ui命令进入面板管理脚本，通过选择第【18】选项去进行安装，
##### 4、记录好已经安装证书的【路径】，位置在：/root/.acme.sh/（域名）_ecc，后续需要用到，
##### 5、进入后台【面板设置】—–>【常规】中，去分别填入刚才已经记录的证书公钥、私钥路径，
##### 6、点击左上角的【保存】和【重启面板】，即可用自己域名进行登录管理；也可按照后续方法实现【自己偷自己】。

------------
## 登录面板进行【常规】设置
### 特别是如果在安装过程中，全部都是默认【回车键】安装的话，用户名/密码是随机的，而面板监听端口默认是2053，最好进入面板更改，
##### 1、填写自己想要设置的【面板监听端口】，并去登录SSH放行，
##### 2、更改自己想要设置的【面板url根路径】，后续加上路径登录访问，
![25](./media/25.png)
##### 3、其他：安全设定和电报机器人等配置，可自行根据需求去进行设置，
##### 4、若申请了证书须填写证书公钥/私钥路径，建议配置电报机器人方便管理，
![26](./media/26.png)
##### 5、面板设置【改动保存】之后，都需要点击左上角【重启面板】，才能生效。
#### PS：若你在正确完成了上述步骤之后，你没有安装证书的情况下，去用IP+端口号/路径的方式却不能访问面板，那请检查一下是不是你的浏览器自动默认开启了https模式，需要手动调整一下改成http方式，把“s”去掉，即可访问成功。

------------
## 创建【入站协议】和添加【客户端】，并测试上网
##### 1、点击左边【入站列表】，然后【添加入站】，传输方式保持【TCP】不变，尽量选择主流的vless+reality+vision协议组合，
![23](./media/23.png)
##### 2、在选择reality协议时，偷的域名可以使用默认的，要使用其他的，请替换尽量保持一致就行，比如Apple、Yahoo，VPS所在地区的旅游、学校网站等；如果要实现【偷自己】，请参看后续【如何偷自己】的说明部分；而私钥/公钥部分，可以直接点击下方的【Get New Cert】获取一个随机的，
##### 3、在创建reality协议过程中，至于其他诸如：PROXY Protocol，HTTP 伪装，TPROXY，External Proxy等等选项，若无特殊要求，保持默认设置即可，不用去动它们，
![24](./media/24.png)
##### 4、创建好入站协议之后，默认只有一个客户端，可根据自己需求继续添加；重点：并编辑客户端，选择【Flow流控】为xtls-rprx-vision-udp443，
![19](./media/19.png)
##### 5、其他：流量限制，到期时间，客户TG的ID等选项根据自己需求填写，
![4](./media/4.png)
##### 6、一定要放行端口之后，确保端口能够ping通，再导入软件，
##### 7、点击二维码或者复制链接导入到v2rayN等软件中进行测试。

------------
## 备份与恢复/迁移数据库（以Debian系统为例）
#### 一、备份：通过配置好电报管理机器人，并去设置开启【自动备份】，每天凌晨12点会通过VPS管理机器人获取【备份配置】文件，有x-ui.db和config.json两个文件，可自行下载保存到自己电脑里面，
![14](./media/14.png)
#### 二、搭建：在新的VPS中全新安装好3x-ui面板，通过脚本放行之前配置的所有端口，一次性放行多个端口请用【英文逗号】分隔，
#### 三、若需要安装证书，则提前把域名解析到新的VPS对应的IP，并且去输入x-ui选择第【18】选项去安装，并记录公钥/私钥的路径，无域名则跳过这一步，
#### 四、恢复：SSH登录服务器找到/etc/x-ui/x-ui.db和/usr/local/x-ui/bin/config.json文件位置，上传之前的两个备份文件，进行覆盖，
![12](./media/12.png)
##### PS：把之前通过自动备份下载得到的两个文件上传覆盖掉旧文件，重启3x-ui面板即可【迁移成功】；即使迁移过程中出现问题，你是有备份文件的，不用担心，多试几次。
![13](./media/13.png)
#### 五、若安装了证书，去核对/更改一下证书的路径，一般是同一个域名的话，位置在：/root/.acme.sh/（域名）_ecc，路径是相同的就不用更改，
#### 六、重启面板/重启服务器，让上述步骤生效即可，这时可以看到所有配置都是之前自己常用的，包括面板用户名、密码，入站、客户端，电报机器人配置等。

------------
## 安装完成后如何设置调整成【中文界面】？
- 方法一：通过管理后台【登录页面】调整，登录时可以选择，如下图：
![15](./media/15.png)
- 方法二：通过在管理后台-->【面板设置】中去选择设置，如下图：
![16](./media/16.png)
- 【TG机器人】设置中文：通过在管理后台-->【面板设置】-->【机器人配置】中去选择设置，并建议打开数据库备份和登录通知，如下图：
![17](./media/17.png)

------------
## 用3x-ui如何实现【自己偷自己】？
- 其实很简单，只要你为面板设置了证书，
- 开启了HTTPS登录，就可以将3x-ui自身作为Web Server，
- 无需Nginx等，这里给一个示例：
- 其中目标网站（Dest）请填写面板监听端口，
- 可选域名（SNI）填写面板登录域名，
- 如果您使用其他web server（如nginx）等，
- 将目标网站改为对应监听端口也可。
- 需要说明的是，如果您处于白名单地区，自己“偷”自己并不适合你；
- 其次，可选域名一项实际上可以填写任意SNI，只要客户端保持一致即可，不过并不推荐这样做。
- 配置方法如下图所示：
![18](./media/18.png)

------------
## 〔子域名〕被墙针对特征
#### 网络表现：
##### 1、可以Ping通域名和IP地址，
##### 2、子域名无法打开3X-UI管理界面，
##### 3、什么都正常就是不能上网；

#### 问题：
##### 你的子域名被墙针对了：无法上网！

#### 解决方案：
##### 1、更换为新的子域名，
##### 2、解析新的子域名到VPS的IP，
##### 3、重新去安装新证书，
##### 4、重启3X-UI和服务器，
##### 5、重新去获取链接并测试上网。
#### PS：若通过以上步骤还是不能正常上网，则重装VPS服务器OS系统，以及3X-UI面板全部重新安装，之后就正常了！

------------
## 在自己的VPS服务器部署【订阅转换】功能
### 如何把vless/vmess等协议转换成Clash/Surge等软件支持的格式？
##### 1、进入脚本输入x-ui命令调取面板，选择第【24】选项安装订阅转换模块，如下图：
![21](./media/21.png)
##### 2、等待安装【订阅转换】成功之后，访问地址：你的IP:18080（端口号）进行转换，
![22](./media/22.png)
##### 3、因为在转换过程中需要调取后端API，所以请确保端口25500是打开放行的，
##### 4、在得到【转换链接】之后，只要你的VPS服务器25500端口是能ping通的，就能导入Clash/Surge等软件成功下载配置，
##### 5、此功能集成到3x-ui面板中，是为了保证安全，通过调取24选项把【订阅转换】功能部署在自己的VPS中，不会造成链接泄露。
### 【订阅转换】功能在自己的VPS中安装部署成功之后的界面如下图所示：
![20](./media/20.png)

------------
## 如何保护自己的IP不被墙被封？
##### 1、使用的代理协议要安全，加密是必备，推荐使用vless+reality+vision协议组合，
##### 2、因为有时节点会共享，在不同的地区，多个省份之间不要共同连接同一个IP，
##### 3、连接同一个IP就算了，不要同一个端口，不要同IP+同端口到处漫游，要分开，
##### 4、同一台VPS，不要在一天内一直大流量去下载东西使用，不要流量过高要切换，
##### 5、创建【入站协议】的时候，尽量用【高位端口】，比如40000--65000之间的端口号。
#### 提醒：为什么在特殊时期，比如：两会，春节等被封得最严重最惨？
##### 尼玛同一个IP+同一个端口号，多个省份去漫游，跟开飞机场一样！不封你，封谁的IP和端口？
#### 总结：不要多终端/多省份/多个朋友/共同使用同一个IP和端口号！使用3x-ui多创建几个【入站】，
####      多做几条备用，各用各的！各行其道才比较安全！GFW的思维模式是干掉机场，机场的特征个人用户不要去沾染，自然IP就保护好了。

------------
## SSL 认证

<details>
  <summary>点击查看 SSL 认证</summary>

### ACME

要使用 ACME 管理 SSL 证书：

<<<<<<< HEAD
1. Ensure your domain is correctly resolved to the server.
2. Access the `x-ui` command and navigate to `SSL Certificate Management`.
3. Select `SSL Certificate Management`.
4. You will be presented with the following options:
=======
1. 确保您的域名已正确解析到服务器，
2. 输入“x-ui”命令并选择“SSL 证书管理”，
3. 您将看到以下选项：
>>>>>>> b36d5780

   - **获取证书** ----获取SSL证书
   - **吊销证书** ----吊销现有的SSL证书
   - **续签证书** ----强制续签SSL证书

### Certbot

安装和使用 Certbot：

```sh
apt-get install certbot -y
certbot certonly --standalone --agree-tos --register-unsafely-without-email -d yourdomain.com
certbot renew --dry-run
```

### Cloudflare

管理脚本具有用于 Cloudflare 的内置 SSL 证书应用程序。若要使用此脚本申请证书，需要满足以下条件：

- Cloudflare 邮箱地址
- Cloudflare Global API Key
- 域名已通过 cloudflare 解析到当前服务器

**如何获取 Cloudflare全局API密钥:**

1. 在终端中输入“x-ui”命令，然后选择“CF SSL 证书”。
2. 访问链接: [Cloudflare API Tokens](https://dash.cloudflare.com/profile/api-tokens).
3. 点击“查看全局 API 密钥”（如下图所示）：
   ![](media/APIKey1.PNG)
4. 您可能需要重新验证您的帐户。之后，将显示 API 密钥（请参见下面的屏幕截图）：
   ![](media/APIKey2.png)

使用时，只需输入您的“域名”、“电子邮件”和“API KEY”即可。示意图如下：
   ![](media/DetailEnter.png)


</details>

------------
## 手动安装 & 升级

<details>
  <summary>点击查看 手动安装 & 升级</summary>

#### 使用

1. 若要将最新版本的压缩包直接下载到服务器，请运行以下命令：

```sh
ARCH=$(uname -m)
case "${ARCH}" in
  x86_64 | x64 | amd64) XUI_ARCH="amd64" ;;
  i*86 | x86) XUI_ARCH="386" ;;
  armv8* | armv8 | arm64 | aarch64) XUI_ARCH="arm64" ;;
  armv7* | armv7) XUI_ARCH="armv7" ;;
  armv6* | armv6) XUI_ARCH="armv6" ;;
  armv5* | armv5) XUI_ARCH="armv5" ;;
  s390x) echo 's390x' ;;
  *) XUI_ARCH="amd64" ;;
esac


wget https://github.com/xeefei/3x-ui/releases/latest/download/x-ui-linux-${XUI_ARCH}.tar.gz
```

2. 下载压缩包后，执行以下命令安装或升级 x-ui：

```sh
ARCH=$(uname -m)
case "${ARCH}" in
  x86_64 | x64 | amd64) XUI_ARCH="amd64" ;;
  i*86 | x86) XUI_ARCH="386" ;;
  armv8* | armv8 | arm64 | aarch64) XUI_ARCH="arm64" ;;
  armv7* | armv7) XUI_ARCH="armv7" ;;
  armv6* | armv6) XUI_ARCH="armv6" ;;
  armv5* | armv5) XUI_ARCH="armv5" ;;
  s390x) echo 's390x' ;;
  *) XUI_ARCH="amd64" ;;
esac

cd /root/
rm -rf x-ui/ /usr/local/x-ui/ /usr/bin/x-ui
tar zxvf x-ui-linux-${XUI_ARCH}.tar.gz
chmod +x x-ui/x-ui x-ui/bin/xray-linux-* x-ui/x-ui.sh
cp x-ui/x-ui.sh /usr/bin/x-ui
cp -f x-ui/x-ui.service /etc/systemd/system/
mv x-ui/ /usr/local/
systemctl daemon-reload
systemctl enable x-ui
systemctl restart x-ui
```

</details>

------------
## 通过Docker安装

<details>
  <summary>点击查看 通过Docker安装</summary>

#### 使用


1. **安装Docker**

   ```sh
   bash <(curl -sSL https://get.docker.com)
   ```


2. **克隆项目仓库**

   ```sh
   git clone https://github.com/xeefei/3x-ui.git
   cd 3x-ui
   ```

3. **启动服务**：

   ```sh
   docker compose up -d
   ```

   **或**

   ```sh
   docker run -itd \
      -e XRAY_VMESS_AEAD_FORCED=false \
      -v $PWD/db/:/etc/x-ui/ \
      -v $PWD/cert/:/root/cert/ \
      --network=host \
      --restart=unless-stopped \
      --name 3x-ui \
      ghcr.io/xeefei/3x-ui:latest
   ```

4. **更新至最新版本**

   ```sh
   cd 3x-ui
   docker compose down
   docker compose pull 3x-ui
   docker compose up -d
   ```

5. **从Docker中删除3x-ui **

   ```sh
   docker stop 3x-ui
   docker rm 3x-ui
   cd --
   rm -r 3x-ui
   ```

</details>

------------
## 建议使用的操作系统

- Ubuntu 20.04+
- Debian 11+
- CentOS 8+
- Fedora 36+
- Arch Linux
- Manjaro
- Armbian
- AlmaLinux 9+
- Rocky Linux 9+
- Oracle Linux 8+
- OpenSUSE Tubleweed

------------
## 支持的架构和设备
<details>
  <summary>点击查看 支持的架构和设备</summary>

我们的平台提供与各种架构和设备的兼容性，确保在各种计算环境中的灵活性。以下是我们支持的关键架构：

- **amd64**: 这种流行的架构是个人计算机和服务器的标准，可以无缝地适应大多数现代操作系统。

- **x86 / i386**: 这种架构在台式机和笔记本电脑中被广泛采用，得到了众多操作系统和应用程序的广泛支持，包括但不限于 Windows、macOS 和 Linux 系统。

- **armv8 / arm64 / aarch64**: 这种架构专为智能手机和平板电脑等当代移动和嵌入式设备量身定制，以 Raspberry Pi 4、Raspberry Pi 3、Raspberry Pi Zero 2/Zero 2 W、Orange Pi 3 LTS 等设备为例。

- **armv7 / arm / arm32**: 作为较旧的移动和嵌入式设备的架构，它仍然广泛用于Orange Pi Zero LTS、Orange Pi PC Plus、Raspberry Pi 2等设备。

- **armv6 / arm / arm32**: 这种架构面向非常老旧的嵌入式设备，虽然不太普遍，但仍在使用中。Raspberry Pi 1、Raspberry Pi Zero/Zero W 等设备都依赖于这种架构。

- **armv5 / arm / arm32**: 它是一种主要与早期嵌入式系统相关的旧架构，目前不太常见，但仍可能出现在早期 Raspberry Pi 版本和一些旧智能手机等传统设备中。
</details>

------------
## Languages

- English（英语）
- Farsi（伊朗语）
- Chinese（中文）
- Russian（俄语）
- Vietnamese（越南语）
- Spanish（西班牙语）
- Indonesian （印度尼西亚语）
- Ukrainian（乌克兰语）

------------
## 项目特点

- 系统状态查看与监控
- 可搜索所有入站和客户端信息
- 深色/浅色主题随意切换
- 支持多用户和多协议
- 支持多种协议，包括 VMess、VLESS、Trojan、Shadowsocks、Dokodemo-door、Socks、HTTP、wireguard
- 支持 XTLS 原生协议，包括 RPRX-Direct、Vision、REALITY
- 流量统计、流量限制、过期时间限制
- 可自定义的 Xray配置模板
- 支持HTTPS访问面板（自备域名+SSL证书）
- 支持一键式SSL证书申请和自动续签证书
- 更多高级配置项目请参考面板去进行设定
- 修复了 API 路由（用户设置将使用 API 创建）
- 支持通过面板中提供的不同项目更改配置。
- 支持从面板导出/导入数据库

------------
## 默认面板设置


<details>
  <summary>点击查看 默认设置</summary>

  ### 默认信息

- **端口** 
    - 2053
- **用户名 & 密码 & 访问路径** 
    - 当您跳过设置时，这些信息会随机生成。
- **数据库路径：**
  - /etc/x-ui/x-ui.db
- **Xray 配置路径：**
  - /usr/local/x-ui/bin/config.json
- **面板链接（无SSL）：**
  - http://ip:2053/访问路径/panel
- **面板链接（有SSL）：**
  - https://你的域名:2053/访问路径/panel

</details>


------------
## [WARP 配置](https://gitlab.com/fscarmen/warp)


<details>
  <summary>点击查看 WARP 配置</summary>

#### 使用

**对于版本 `v2.1.0` 及更高版本：**

WARP 是内置的，无需额外安装；只需在面板中打开必要的配置即可。

**如果要在 v2.1.0 之前使用 WARP 路由**，请按照以下步骤操作：

<<<<<<< HEAD
1. Open the `x-ui` command and navigate to the `WARP Management` section.
2. Select `WARP Management`.
3. You will see the following options:

   - **Account Type (free, plus, team):** Choose the appropriate account type.
   - **Enable/Disable WireProxy:** Toggle WireProxy on or off.
   - **Uninstall WARP:** Remove the WARP application.

4. Configure the settings as needed in the panel.
=======
**1.** 在 **SOCKS Proxy Mode** 模式中安装Wrap

   ```sh
   bash <(curl -sSL https://raw.githubusercontent.com/hamid-gh98/x-ui-scripts/main/install_warp_proxy.sh)
   ```

**2.** 如果您已经安装了 warp，您可以使用以下命令卸载：

   ```sh
   warp u
   ```

**3.** 在面板中打开您需要的配置

   配置:

   - Block Ads
   - Route Google, Netflix, Spotify, and OpenAI (ChatGPT) traffic to WARP
   - Fix Google 403 error
>>>>>>> b36d5780

</details>

------------
## IP 限制

<details>
  <summary>点击查看 IP 限制</summary>

#### 使用

**注意：** 使用 IP 隧道时，IP 限制无法正常工作。

- 对于 `v1.6.1`之前的版本 ：

<<<<<<< HEAD
**For versions `v1.7.0` and newer:**

To enable the IP Limit functionality, you need to install `fail2ban` and its required files by following these steps:

1. Open the `x-ui` command and navigate to the `IP Limit Management` section.
2. Select `IP Limit Management`.
3. You will see the following options:

   - **Change Ban Duration:** Adjust the duration of bans.
   - **Unban Everyone:** Lift all current bans.
   - **Check Logs:** Review the logs.
   - **Fail2ban Status:** Check the status of `fail2ban`.
   - **Restart Fail2ban:** Restart the `fail2ban` service.
   - **Uninstall Fail2ban:** Uninstall Fail2ban with configuration.

4. Add a path for the access log on the panel by setting `Xray Configs/log/Access log` to `./access.log` then save and restart xray.
   
- **For versions before `v2.1.3`:**
  - You need to set the access log path manually in your Xray configuration:
=======
  - IP 限制 已被集成在面板中。

- 对于 `v1.7.0` 以及更新的版本：
>>>>>>> b36d5780

  - 要使 IP 限制正常工作，您需要按照以下步骤安装 fail2ban 及其所需的文件：

    1. 使用面板内置的 `x-ui` 指令
    2. 选择 `IP Limit Management`.
    3. 根据您的需要选择合适的选项。
   
  - 确保您的 Xray 配置上有 ./access.log 。在 v2.1.3 之后，我们有一个选项。
  
  ```sh
    "log": {
      "access": "./access.log",
      "dnsLog": false,
      "loglevel": "warning"
    },
    ```

- **For versions `v2.1.3` and newer:**
  - There is an option for configuring `access.log` directly from the panel.

</details>

------------
## Telegram 机器人

<details>
  <summary>点击查看 Telegram 机器人</summary>

#### 使用

Web 面板通过 Telegram Bot 支持每日流量、面板登录、数据库备份、系统状态、客户端信息等通知和功能。要使用机器人，您需要在面板中设置机器人相关参数，包括：

- 电报令牌
- 管理员聊天 ID
- 通知时间（cron 语法）
- 到期日期通知
- 流量上限通知
- 数据库备份
- CPU 负载通知


**参考：**

- `30 \* \* \* \* \*` - 在每个点的 30 秒处通知
- `0 \*/10 \* \* \* \*` - 每 10 分钟的第一秒通知
- `@hourly` - 每小时通知
- `@daily` - 每天通知 (00:00)
- `@weekly` - 每周通知
- `@every 8h` - 每8小时通知

### Telegram Bot 功能

- 定期报告
- 登录通知
- CPU 阈值通知
- 提前报告的过期时间和流量阈值
- 如果将客户的电报用户名添加到用户的配置中，则支持客户端报告菜单
- 支持使用UUID（VMESS/VLESS）或密码（TROJAN）搜索报文流量报告 - 匿名
- 基于菜单的机器人
- 通过电子邮件搜索客户端（仅限管理员）
- 检查所有入库
- 检查服务器状态
- 检查耗尽的用户
- 根据请求和定期报告接收备份
- 多语言机器人

### 注册 Telegram bot

- 与 [Botfather](https://t.me/BotFather) 对话：
    ![Botfather](./media/botfather.png)
  
- 使用 /newbot 创建新机器人：你需要提供机器人名称以及用户名，注意名称中末尾要包含“bot”
    ![创建机器人](./media/newbot.png)

- 启动您刚刚创建的机器人。可以在此处找到机器人的链接。
    ![令牌](./media/token.png)

- 输入您的面板并配置 Telegram 机器人设置，如下所示：
    ![面板设置](./media/panel-bot-config.png)

在输入字段编号 3 中输入机器人令牌。
在输入字段编号 4 中输入用户 ID。具有此 id 的 Telegram 帐户将是机器人管理员。 （您可以输入多个，只需将它们用“ ，”分开即可）

- 如何获取TG ID? 使用 [bot](https://t.me/useridinfobot)， 启动机器人，它会给你 Telegram 用户 ID。
![用户 ID](./media/user-id.png)

</details>

------------
## API 路由

<details>
  <summary>点击查看 API 路由</summary>

#### 使用

- `/login` 使用 `POST` 用户名称 & 密码： `{username: '', password: ''}` 登录
- `/panel/api/inbounds` 以下操作的基础：

| 方法   |  路径                               | 操作                                        |
| :----: | ---------------------------------- | ------------------------------------------- |
| `GET`  | `"/list"`                          | 获取所有入站                                 |
| `GET`  | `"/get/:id"`                       | 获取所有入站以及inbound.id                   |
| `GET`  | `"/getClientTraffics/:email"`      | 通过电子邮件获取客户端流量                    |
| `GET`  | `"/createbackup"`                  | Telegram 机器人向管理员发送备份               |
| `POST` | `"/add"`                           | 添加入站                                    |
| `POST` | `"/del/:id"`                       | 删除入站                                    |
| `POST` | `"/update/:id"`                    | 更新入站                                    |
| `POST` | `"/clientIps/:email"`              | 客户端 IP 地址                              | 
| `POST` | `"/clearClientIps/:email"`         | 清除客户端 IP 地址                           |
| `POST` | `"/addClient"`                     | 将客户端添加到入站                           |
| `POST` | `"/:id/delClient/:clientId"`       | 通过 clientId\* 删除客户端                   |
| `POST` | `"/updateClient/:clientId"`        | 通过 clientId\* 更新客户端                   |
| `POST` | `"/:id/resetClientTraffic/:email"` | 重置客户端的流量                             |
| `POST` | `"/resetAllTraffics"`              | 重置所有入站的流量                           |
| `POST` | `"/resetAllClientTraffics/:id"`    | 重置入站中所有客户端的流量                    |
| `POST` | `"/delDepletedClients/:id"`        | 删除入站耗尽的客户端 （-1： all）             |
| `POST` | `"/onlines"`                       | 获取在线用户 （ 电子邮件列表 ）               |

\*- `clientId` 项应该使用下列数据

- `client.id`  VMESS and VLESS
- `client.password`  TROJAN
- `client.email`  Shadowsocks


- [API 文档](https://documenter.getpostman.com/view/16802678/2s9YkgD5jm)

- [<img src="https://run.pstmn.io/button.svg" alt="Run In Postman" style="width: 128px; height: 32px;">](https://app.getpostman.com/run-collection/16802678-1a4c9270-ac77-40ed-959a-7aa56dc4a415?action=collection%2Ffork&source=rip_markdown&collection-url=entityId%3D16802678-1a4c9270-ac77-40ed-959a-7aa56dc4a415%26entityType%3Dcollection%26workspaceId%3D2cd38c01-c851-4a15-a972-f181c23359d9)
</details>

------------
## 环境变量

<details>
  <summary>点击查看 环境变量</summary>

#### Usage

| 变量            |                      Type                      | 默认          |
| -------------- | :--------------------------------------------: | :------------ |
| XUI_LOG_LEVEL  | `"debug"` \| `"info"` \| `"warn"` \| `"error"` | `"info"`      |
| XUI_DEBUG      |                   `boolean`                    | `false`       |
| XUI_BIN_FOLDER |                    `string`                    | `"bin"`       |
| XUI_DB_FOLDER  |                    `string`                    | `"/etc/x-ui"` |
| XUI_LOG_FOLDER |                    `string`                    | `"/var/log"`  |

例子：

```sh
XUI_BIN_FOLDER="bin" XUI_DB_FOLDER="/etc/x-ui" go build main.go
```

</details>

------------
## 预览

![1](./media/1.png)
![2](./media/2.png)
![3](./media/3.png)
![5](./media/5.png)
![6](./media/6.png)
![7](./media/7.png)

------------
## 广告赞助
- 如果你觉得本项目对你有用，而且你也恰巧有这方面的需求，你也可以选择通过我的购买链接赞助我。
- [搬瓦工GIA高端线路，仅推荐购买GIA套餐](https://bandwagonhost.com/aff.php?aff=75015)
- [Dmit高端GIA线路](https://www.dmit.io/aff.php?aff=9326)
- [白丝云【4837线路】实惠量大管饱](https://cloudsilk.io/aff.php?aff=706)

------------
## 特别感谢

- [alireza0](https://github.com/alireza0/)

------------
## 致谢

- [Iran v2ray rules](https://github.com/chocolate4u/Iran-v2ray-rules) (License: **GPL-3.0**): _Enhanced v2ray/xray and v2ray/xray-clients routing rules with built-in Iranian domains and a focus on security and adblocking._
- [Vietnam Adblock rules](https://github.com/vuong2023/vn-v2ray-rules) (License: **GPL-3.0**): _A hosted domain hosted in Vietnam and blocklist with the most efficiency for Vietnamese._

------------
## Star 趋势

[![Stargazers over time](https://starchart.cc/xeefei/3x-ui.svg)](https://starchart.cc/xeefei/3x-ui)<|MERGE_RESOLUTION|>--- conflicted
+++ resolved
@@ -247,16 +247,9 @@
 
 要使用 ACME 管理 SSL 证书：
 
-<<<<<<< HEAD
-1. Ensure your domain is correctly resolved to the server.
-2. Access the `x-ui` command and navigate to `SSL Certificate Management`.
-3. Select `SSL Certificate Management`.
-4. You will be presented with the following options:
-=======
 1. 确保您的域名已正确解析到服务器，
 2. 输入“x-ui”命令并选择“SSL 证书管理”，
 3. 您将看到以下选项：
->>>>>>> b36d5780
 
    - **获取证书** ----获取SSL证书
    - **吊销证书** ----吊销现有的SSL证书
@@ -518,17 +511,6 @@
 
 **如果要在 v2.1.0 之前使用 WARP 路由**，请按照以下步骤操作：
 
-<<<<<<< HEAD
-1. Open the `x-ui` command and navigate to the `WARP Management` section.
-2. Select `WARP Management`.
-3. You will see the following options:
-
-   - **Account Type (free, plus, team):** Choose the appropriate account type.
-   - **Enable/Disable WireProxy:** Toggle WireProxy on or off.
-   - **Uninstall WARP:** Remove the WARP application.
-
-4. Configure the settings as needed in the panel.
-=======
 **1.** 在 **SOCKS Proxy Mode** 模式中安装Wrap
 
    ```sh
@@ -548,7 +530,6 @@
    - Block Ads
    - Route Google, Netflix, Spotify, and OpenAI (ChatGPT) traffic to WARP
    - Fix Google 403 error
->>>>>>> b36d5780
 
 </details>
 
@@ -564,31 +545,9 @@
 
 - 对于 `v1.6.1`之前的版本 ：
 
-<<<<<<< HEAD
-**For versions `v1.7.0` and newer:**
-
-To enable the IP Limit functionality, you need to install `fail2ban` and its required files by following these steps:
-
-1. Open the `x-ui` command and navigate to the `IP Limit Management` section.
-2. Select `IP Limit Management`.
-3. You will see the following options:
-
-   - **Change Ban Duration:** Adjust the duration of bans.
-   - **Unban Everyone:** Lift all current bans.
-   - **Check Logs:** Review the logs.
-   - **Fail2ban Status:** Check the status of `fail2ban`.
-   - **Restart Fail2ban:** Restart the `fail2ban` service.
-   - **Uninstall Fail2ban:** Uninstall Fail2ban with configuration.
-
-4. Add a path for the access log on the panel by setting `Xray Configs/log/Access log` to `./access.log` then save and restart xray.
-   
-- **For versions before `v2.1.3`:**
-  - You need to set the access log path manually in your Xray configuration:
-=======
   - IP 限制 已被集成在面板中。
 
 - 对于 `v1.7.0` 以及更新的版本：
->>>>>>> b36d5780
 
   - 要使 IP 限制正常工作，您需要按照以下步骤安装 fail2ban 及其所需的文件：
 
@@ -605,9 +564,7 @@
       "loglevel": "warning"
     },
     ```
-
-- **For versions `v2.1.3` and newer:**
-  - There is an option for configuring `access.log` directly from the panel.
+  - 您需要在Xray配置中手动设置〔访问日志〕的路径。
 
 </details>
 
