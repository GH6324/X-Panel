--- conflicted
+++ resolved
@@ -89,13 +89,8 @@
 	golang.org/x/mod v0.20.0 // indirect
 	golang.org/x/net v0.27.0 // indirect
 	golang.org/x/sync v0.8.0 // indirect
-<<<<<<< HEAD
 	golang.org/x/sys v0.23.0 // indirect
 	golang.org/x/time v0.6.0 // indirect
-=======
-	golang.org/x/sys v0.22.0 // indirect
-	golang.org/x/time v0.5.0 // indirect
->>>>>>> dced9299
 	golang.org/x/tools v0.23.0 // indirect
 	golang.zx2c4.com/wintun v0.0.0-20230126152724-0fa3db229ce2 // indirect
 	golang.zx2c4.com/wireguard v0.0.0-20231211153847-12269c276173 // indirect
