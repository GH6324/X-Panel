# 3X-UI

[English](/README.md) | [Chinese](/README.zh.md) | [Español](/README.es_ES.md)

<p align="center"><a href="#"><img src="./media/3X-UI.png" alt="Image"></a></p>

**Un Panel Web Avanzado • Construido sobre Xray Core**

[![](https://img.shields.io/github/v/release/xeefei/3x-ui.svg)](https://github.com/xeefei/3x-ui/releases)
[![](https://img.shields.io/github/actions/workflow/status/xeefei/3x-ui/release.yml.svg)](#)
[![GO Version](https://img.shields.io/github/go-mod/go-version/xeefei/3x-ui.svg)](#)
[![Downloads](https://img.shields.io/github/downloads/xeefei/3x-ui/total.svg)](#)
[![License](https://img.shields.io/badge/license-GPL%20V3-blue.svg?longCache=true)](https://www.gnu.org/licenses/gpl-3.0.en.html)

> **Descargo de responsabilidad:** Este proyecto es solo para aprendizaje personal y comunicación, por favor no lo uses con fines ilegales, por favor no lo uses en un entorno de producción

**Si este proyecto te es útil, podrías considerar darle una**:star2:

<p align="left"><a href="#"><img width="125" src="https://github.com/xeefei/3x-ui/assets/115543613/7aa895dd-048a-42e7-989b-afd41a74e2e1" alt="Image"></a></p>

- USDT (TRC20): `TYQEmQp1P65u9bG7KPehgJdvuokfb72YkZ`

## Instalar y Actualizar

```
bash <(curl -Ls https://raw.githubusercontent.com/xeefei/3x-ui/master/install.sh)
```

## Instalar una Versión Personalizada

Para instalar la versión deseada, agrega la versión al final del comando de instalación. Por ejemplo, ver `v2.3.3`:

```
<<<<<<< HEAD
bash <(curl -Ls https://raw.githubusercontent.com/mhsanaei/3x-ui/master/install.sh) v2.3.3
=======
bash <(curl -Ls https://raw.githubusercontent.com/xeefei/3x-ui/master/install.sh) v2.3.3
>>>>>>> a598fff7
```

## Certificado SSL

<details>
  <summary>Haz clic para el Certificado SSL</summary>

### Cloudflare

El script de gestión tiene una aplicación de certificado SSL incorporada para Cloudflare. Para usar este script para colocar un certificado, necesitas lo siguiente:

- Correo electrónico registrado en Cloudflare
- Clave Global de API de Cloudflare
- El nombre de dominio se ha resuelto en el servidor actual a través de Cloudflare

**1:** Ejecuta el comando`x-ui`en la terminal, luego elige `Certificado SSL de Cloudflare`.


### Certbot
```
apt-get install certbot -y
certbot certonly --standalone --agree-tos --register-unsafely-without-email -d yourdomain.com
certbot renew --dry-run
```

***Consejo:*** *Certbot también está integrado en el script de gestión. Puedes ejecutar el comando `x-ui` , luego elegir `Gestión de Certificados SSL`.*

</details>

## Instalación y Actualización Manual

<details>
  <summary>Haz clic para más detalles de la instalación manual</summary>

#### Uso

1. Para descargar la última versión del paquete comprimido directamente en tu servidor, ejecuta el siguiente comando:

```sh
ARCH=$(uname -m)
case "${ARCH}" in
  x86_64 | x64 | amd64) XUI_ARCH="amd64" ;;
  i*86 | x86) XUI_ARCH="386" ;;
  armv8* | armv8 | arm64 | aarch64) XUI_ARCH="arm64" ;;
  armv7* | armv7) XUI_ARCH="armv7" ;;
  armv6* | armv6) XUI_ARCH="armv6" ;;
  armv5* | armv5) XUI_ARCH="armv5" ;;
  *) XUI_ARCH="amd64" ;;
esac


wget https://github.com/xeefei/3x-ui/releases/latest/download/x-ui-linux-${XUI_ARCH}.tar.gz
```

2. Una vez que se haya descargado el paquete comprimido, ejecuta los siguientes comandos para instalar o actualizar x-ui:

```sh
ARCH=$(uname -m)
case "${ARCH}" in
  x86_64 | x64 | amd64) XUI_ARCH="amd64" ;;
  i*86 | x86) XUI_ARCH="386" ;;
  armv8* | armv8 | arm64 | aarch64) XUI_ARCH="arm64" ;;
  armv7* | armv7) XUI_ARCH="armv7" ;;
  armv6* | armv6) XUI_ARCH="armv6" ;;
  armv5* | armv5) XUI_ARCH="armv5" ;;
  *) XUI_ARCH="amd64" ;;
esac

cd /root/
rm -rf x-ui/ /usr/local/x-ui/ /usr/bin/x-ui
tar zxvf x-ui-linux-${XUI_ARCH}.tar.gz
chmod +x x-ui/x-ui x-ui/bin/xray-linux-* x-ui/x-ui.sh
cp x-ui/x-ui.sh /usr/bin/x-ui
cp -f x-ui/x-ui.service /etc/systemd/system/
mv x-ui/ /usr/local/
systemctl daemon-reload
systemctl enable x-ui
systemctl restart x-ui
```

</details>

## Instalar con Docker

<details>
  <summary>Haz clic para más detalles del Docker</summary>

#### Uso

1. Instala Docker:

   ```sh
   bash <(curl -sSL https://get.docker.com)
   ```

2. Clona el Repositorio del Proyecto:

   ```sh
   git clone https://github.com/xeefei/3x-ui.git
   cd 3x-ui
   ```

3. Inicia el Servicio

   ```sh
   docker compose up -d
   ```

   O tambien

   ```sh
   docker run -itd \
      -e XRAY_VMESS_AEAD_FORCED=false \
      -v $PWD/db/:/etc/x-ui/ \
      -v $PWD/cert/:/root/cert/ \
      --network=host \
      --restart=unless-stopped \
      --name 3x-ui \
      ghcr.io/xeefei/3x-ui:latest
   ```

actualizar a la última versión

   ```sh
    cd 3x-ui
    docker compose down
    docker compose pull 3x-ui
    docker compose up -d
   ```

eliminar 3x-ui de docker

   ```sh
    docker stop 3x-ui
    docker rm 3x-ui
    cd --
    rm -r 3x-ui
   ```

</details>


## SO Recomendados

- Ubuntu 20.04+
- Debian 11+
- CentOS 8+
- Fedora 36+
- Arch Linux
- Manjaro
- Armbian
- AlmaLinux 9+
- Rockylinux 9+
- OpenSUSE Tubleweed

## Arquitecturas y Dispositivos Compatibles

<details>
  <summary>Haz clic para detalles de arquitecturas y dispositivos compatibles</summary>

Nuestra plataforma ofrece compatibilidad con una amplia gama de arquitecturas y dispositivos, garantizando flexibilidad en diversos entornos informáticos. A continuación se presentan las principales arquitecturas que admitimos:

- **amd64**: Esta arquitectura predominante es la estándar para computadoras personales y servidores, y admite la mayoría de los sistemas operativos modernos sin problemas.

- **x86 / i386**: Ampliamente adoptada en computadoras de escritorio y portátiles, esta arquitectura cuenta con un amplio soporte de numerosos sistemas operativos y aplicaciones, incluidos, entre otros, Windows, macOS y sistemas Linux.

- **armv8 / arm64 / aarch64**: Diseñada para dispositivos móviles y embebidos contemporáneos, como teléfonos inteligentes y tabletas, esta arquitectura está ejemplificada por dispositivos como Raspberry Pi 4, Raspberry Pi 3, Raspberry Pi Zero 2/Zero 2 W, Orange Pi 3 LTS, entre otros.

- **armv7 / arm / arm32**: Sirve como arquitectura para dispositivos móviles y embebidos más antiguos, y sigue siendo ampliamente utilizada en dispositivos como Orange Pi Zero LTS, Orange Pi PC Plus, Raspberry Pi 2, entre otros.

- **armv6 / arm / arm32**: Orientada a dispositivos embebidos muy antiguos, esta arquitectura, aunque menos común, todavía se utiliza. Dispositivos como Raspberry Pi 1, Raspberry Pi Zero/Zero W, dependen de esta arquitectura.

- **armv5 / arm / arm32**: Una arquitectura más antigua asociada principalmente con sistemas embebidos tempranos, es menos común hoy en día pero aún puede encontrarse en dispositivos heredados como versiones antiguas de Raspberry Pi y algunos teléfonos inteligentes más antiguos.
</details>

## Idiomas

- Inglés
- Farsi
- Chino
- Ruso
- Vietnamita
- Español
- Indonesio
- Ucraniano


## Características

- Monitoreo del Estado del Sistema
- Búsqueda dentro de todas las reglas de entrada y clientes
- Tema Oscuro/Claro
- Soporta multiusuario y multiprotocolo
- Soporta protocolos, incluyendo VMess, VLESS, Trojan, Shadowsocks, Dokodemo-door, Socks, HTTP, wireguard
- Soporta Protocolos nativos XTLS, incluyendo RPRX-Direct, Visión, REALITY
- Estadísticas de tráfico, límite de tráfico, límite de tiempo de vencimiento
- Plantillas de configuración de Xray personalizables
- Soporta acceso HTTPS al panel (dominio proporcionado por uno mismo + certificado SSL)
- Soporta la solicitud y renovación automática de certificados SSL con un clic
- Para elementos de configuración más avanzados, consulta el panel
- Corrige rutas de API (la configuración del usuario se creará con la API)
- Soporta cambiar las configuraciones por diferentes elementos proporcionados en el panel.
- Soporta exportar/importar base de datos desde el panel


## Configuraciones por Defecto

<details>
  <summary>Haz clic para detalles de las configuraciones por defecto</summary>

  ### Información

- **Puerto:** 2053
- **Usuario y Contraseña:** Se generarán aleatoriamente si omites la modificación.
- **Ruta de la Base de Datos:**
  - /etc/x-ui/x-ui.db
- **Ruta de Configuración de Xray:**
  - /usr/local/x-ui/bin/config.json
- **Ruta del Panel Web sin Implementar SSL:**
  - http://ip:2053/panel
  - http://domain:2053/panel
- **Ruta del Panel Web con Implementación de SSL:**
  - https://domain:2053/panel
 
</details>

## [Configuración WARP](https://gitlab.com/fscarmen/warp)

<details>
  <summary>Haz clic para detalles de la configuración WARP</summary>

#### Uso

Si deseas usar enrutamiento a WARP antes de la versión v2.1.0, sigue los pasos a continuación:

**1.** Instala WARP en **Modo de Proxy SOCKS**:

   ```sh
   bash <(curl -sSL https://raw.githubusercontent.com/hamid-gh98/x-ui-scripts/main/install_warp_proxy.sh)
   ```

**2.** Si ya instalaste warp, puedes desinstalarlo usando el siguiente comando:

   ```sh
   warp u
   ```

**3.** Activa la configuración que necesites en el panel

   Características de Configuración:

   - Bloquear Anuncios
   - Enrutar Google + Netflix + Spotify + OpenAI (ChatGPT) a WARP
   - Corregir error 403 de Google

</details>

## Límite de IP

<details>
  <summary>Haz clic para más detalles del límite de IP</summary>

#### Uso

**Nota:** El Límite de IP no funcionará correctamente cuando se use IP Tunnel

- Para versiones hasta `v1.6.1`:

  - El límite de IP está integrado en el panel.

- Para versiones `v1.7.0` y posteriores:

  - Para que el Límite de IP funcione correctamente, necesitas instalar fail2ban y sus archivos requeridos siguiendo estos pasos:

    1. Usa el comando `x-ui` dentro de la terminal.
    2. Selecciona `Gestión de Límite de IP`.
    3. Elige las opciones apropiadas según tus necesidades.
   
  - asegúrate de tener ./access.log en tu Configuración de Xray después de la v2.1.3 tenemos una opción para ello
  
  ```sh
    "log": {
      "access": "./access.log",
      "dnsLog": false,
      "loglevel": "warning"
    },
  ```

</details>

## Bot de Telegram

<details>
  <summary>Haz clic para más detalles del bot de Telegram</summary>

#### Uso

El panel web admite tráfico diario, inicio de sesión en el panel, copia de seguridad de la base de datos, estado del sistema, información del cliente y otras notificaciones y funciones a través del Bot de Telegram. Para usar el bot, debes establecer los parámetros relacionados con el bot en el panel, que incluyen:

- Token de Telegram
- ID de chat de administrador(es)
- Hora de Notificación (en sintaxis cron)
- Notificación de Fecha de Caducidad
- Notificación de Capacidad de Tráfico
- Copia de seguridad de la base de datos
- Notificación de Carga de CPU


**Sintaxis de referencia:**

- `30 \* \* \* \* \*` - Notifica a los 30s de cada punto
- `0 \*/10 \* \* \* \*` - Notifica en el primer segundo de cada 10 minutos
- `@hourly` - Notificación por hora
- `@daily` - Notificación diaria (00:00 de la mañana)
- `@weekly` - Notificación semanal
- `@every 8h` - Notifica cada 8 horas

### Funcionalidades del Bot de Telegram

- Reporte periódico
- Notificación de inicio de sesión
- Notificación de umbral de CPU
- Umbral de Notificación para Fecha de Caducidad y Tráfico para informar con anticipación
- Soporte para menú de reporte de cliente si el nombre de usuario de Telegram del cliente se agrega a las configuraciones de usuario
- Soporte para reporte de tráfico de Telegram buscado con UUID (VMESS/VLESS) o Contraseña (TROJAN) - anónimamente
- Bot basado en menú
- Buscar cliente por correo electrónico (solo administrador)
- Ver todas las Entradas
- Ver estado del servidor
- Ver clientes agotados
- Recibir copia de seguridad bajo demanda y en informes periódicos
- Bot multilingüe

### Configuración del Bot de Telegram

- Inicia [Botfather](https://t.me/BotFather) en tu cuenta de Telegram:
    ![Botfather](./media/botfather.png)
  
- Crea un nuevo bot usando el comando /newbot: Te hará 2 preguntas, Un nombre y un nombre de usuario para tu bot. Ten en cuenta que el nombre de usuario debe terminar con la palabra "bot".
    ![Create new bot](./media/newbot.png)

- Inicia el bot que acabas de crear. Puedes encontrar el enlace a tu bot aquí.
    ![token](./media/token.png)

- Ingresa a tu panel y configura los ajustes del bot de Telegram como se muestra a continuación:
![Panel Config](./media/panel-bot-config.png)

Ingresa el token de tu bot en el campo de entrada número 3.
Ingresa el ID de chat de usuario en el campo de entrada número 4. Las cuentas de Telegram con esta ID serán los administradores del bot. (Puedes ingresar más de uno, solo sepáralos con ,)

- ¿Cómo obtener el ID de chat de Telegram? Usa este [bot](https://t.me/useridinfobot), Inicia el bot y te dará el ID de chat del usuario de Telegram.
![User ID](./media/user-id.png)

</details>

## Rutas de API

<details>
  <summary>Haz clic para más detalles de las rutas de API</summary>

#### Uso

- `/login` con `POST` datos de usuario: `{username: '', password: ''}` para iniciar sesión
- `/panel/api/inbounds` base para las siguientes acciones:

| Método | Ruta                               | Acción                                                    |
| :----: | ---------------------------------- | --------------------------------------------------------- |
| `GET`  | `"/list"`                          | Obtener todas los Entradas                                |
| `GET`  | `"/get/:id"`                       | Obtener Entrada con inbound.id                            |
| `GET`  | `"/getClientTraffics/:email"`      | Obtener Tráficos del Cliente con email                    |
| `GET`  | `"/createbackup"`                  | El bot de Telegram envía copia de seguridad a los admins  |
| `POST` | `"/add"`                           | Agregar Entrada                                           |
| `POST` | `"/del/:id"`                       | Eliminar Entrada                                          |
| `POST` | `"/update/:id"`                    | Actualizar Entrada                                        |
| `POST` | `"/clientIps/:email"`              | Dirección IP del Cliente                                  |
| `POST` | `"/clearClientIps/:email"`         | Borrar Dirección IP del Cliente                           |
| `POST` | `"/addClient"`                     | Agregar Cliente a la Entrada                              |
| `POST` | `"/:id/delClient/:clientId"`       | Eliminar Cliente por clientId\*                           |
| `POST` | `"/updateClient/:clientId"`        | Actualizar Cliente por clientId\*                         |
| `POST` | `"/:id/resetClientTraffic/:email"` | Restablecer Tráfico del Cliente                           |
| `POST` | `"/resetAllTraffics"`              | Restablecer tráfico de todos las Entradas                 |
| `POST` | `"/resetAllClientTraffics/:id"`    | Restablecer tráfico de todos los clientes en una Entrada  |
| `POST` | `"/delDepletedClients/:id"`        | Eliminar clientes agotados de la entrada (-1: todos)      |
| `POST` | `"/onlines"`                       | Obtener usuarios en línea (lista de correos electrónicos) |

\*- El campo `clientId` debe llenarse por:

- `client.id` para VMESS y VLESS
- `client.password` para TROJAN
- `client.email` para Shadowsocks


- [Documentación de API](https://documenter.getpostman.com/view/16802678/2s9YkgD5jm)
- [<img src="https://run.pstmn.io/button.svg" alt="Run In Postman" style="width: 128px; height: 32px;">](https://app.getpostman.com/run-collection/16802678-1a4c9270-ac77-40ed-959a-7aa56dc4a415?action=collection%2Ffork&source=rip_markdown&collection-url=entityId%3D16802678-1a4c9270-ac77-40ed-959a-7aa56dc4a415%26entityType%3Dcollection%26workspaceId%3D2cd38c01-c851-4a15-a972-f181c23359d9)
</details>

## Variables de Entorno

<details>
  <summary>Haz clic para más detalles de las variables de entorno</summary>

#### Uso

| Variable       |                      Tipo                      | Predeterminado |
| -------------- | :--------------------------------------------: | :------------- |
| XUI_LOG_LEVEL  | `"debug"` \| `"info"` \| `"warn"` \| `"error"` | `"info"`       |
| XUI_DEBUG      |                   `boolean`                    | `false`        |
| XUI_BIN_FOLDER |                    `string`                    | `"bin"`        |
| XUI_DB_FOLDER  |                    `string`                    | `"/etc/x-ui"`  |
| XUI_LOG_FOLDER |                    `string`                    | `"/var/log"`   |

Ejemplo:

```sh
XUI_BIN_FOLDER="bin" XUI_DB_FOLDER="/etc/x-ui" go build main.go
```

</details>

## Vista previa

![1](./media/1.png)
![2](./media/2.png)
![3](./media/3.png)
![4](./media/4.png)
![5](./media/5.png)
![6](./media/6.png)
![7](./media/7.png)

## Un agradecimiento especial a

- [alireza0](https://github.com/alireza0/)

## Reconocimientos

- [Iran v2ray rules](https://github.com/chocolate4u/Iran-v2ray-rules) (Licencia: **GPL-3.0**): _Reglas de enrutamiento mejoradas de v2ray/xray y v2ray/xray-clients con dominios iraníes integrados y un enfoque en seguridad y bloqueo de anuncios._
- [Vietnam Adblock rules](https://github.com/vuong2023/vn-v2ray-rules) (License: **GPL-3.0**): _Un dominio alojado en Vietnam y una lista de bloqueo con la máxima eficiencia para vietnamitas._

## Estrellas a lo largo del tiempo

[![Stargazers over time](https://starchart.cc/xeefei/3x-ui.svg)](https://starchart.cc/xeefei/3x-ui)<|MERGE_RESOLUTION|>--- conflicted
+++ resolved
@@ -31,11 +31,7 @@
 Para instalar la versión deseada, agrega la versión al final del comando de instalación. Por ejemplo, ver `v2.3.3`:
 
 ```
-<<<<<<< HEAD
-bash <(curl -Ls https://raw.githubusercontent.com/mhsanaei/3x-ui/master/install.sh) v2.3.3
-=======
 bash <(curl -Ls https://raw.githubusercontent.com/xeefei/3x-ui/master/install.sh) v2.3.3
->>>>>>> a598fff7
 ```
 
 ## Certificado SSL
