[English](/README.md) | [Chinese](/README.zh.md) | [Español](/README.es_ES.md)

<p align="center"><a href="#"><img src="./media/3X-UI.png" alt="Image"></a></p>

**Un Panel Web Avanzado • Construido sobre Xray Core**

[![](https://img.shields.io/github/v/release/xeefei/3x-ui.svg)](https://github.com/xeefei/3x-ui/releases)
[![](https://img.shields.io/github/actions/workflow/status/xeefei/3x-ui/release.yml.svg)](#)
[![GO Version](https://img.shields.io/github/go-mod/go-version/xeefei/3x-ui.svg)](#)
[![Downloads](https://img.shields.io/github/downloads/xeefei/3x-ui/total.svg)](#)
[![License](https://img.shields.io/badge/license-GPL%20V3-blue.svg?longCache=true)](https://www.gnu.org/licenses/gpl-3.0.en.html)

> **Descargo de responsabilidad:** Este proyecto es solo para aprendizaje personal y comunicación, por favor no lo uses con fines ilegales, por favor no lo uses en un entorno de producción

**Si este proyecto te es útil, podrías considerar darle una**:star2:

<p align="left">
  <a href="https://buymeacoffee.com/xeefeiz" target="_blank">
    <img src="./media/buymeacoffe.png" alt="Image">
  </a>
</p>

- USDT (TRC20): `TYQEmQp1P65u9bG7KPehgJdvuokfb72YkZ`

## Instalar y Actualizar

```
bash <(curl -Ls https://raw.githubusercontent.com/xeefei/3x-ui/master/install.sh)
```

## Instalar una Versión Personalizada

<<<<<<< HEAD
Para instalar la versión deseada, agrega la versión al final del comando de instalación. Por ejemplo, ver `v2.3.12`:

```
bash <(curl -Ls https://raw.githubusercontent.com/mhsanaei/3x-ui/master/install.sh) v2.3.12
=======

Para instalar la versión deseada, agrega la versión al final del comando de instalación. Por ejemplo, ver `v2.3.6`:

```
bash <(curl -Ls https://raw.githubusercontent.com/xeefei/3x-ui/master/install.sh) v2.3.6
>>>>>>> dced9299
```

## Certificado SSL

<details>
  <summary>Haz clic para el Certificado SSL</summary>

### Cloudflare

El script de gestión tiene una aplicación de certificado SSL incorporada para Cloudflare. Para usar este script para colocar un certificado, necesitas lo siguiente:

- Correo electrónico registrado en Cloudflare
- Clave Global de API de Cloudflare
- El nombre de dominio se ha resuelto en el servidor actual a través de Cloudflare

**1:** Ejecuta el comando`x-ui`en la terminal, luego elige `Certificado SSL de Cloudflare`.


### Certbot
```
apt-get install certbot -y
certbot certonly --standalone --agree-tos --register-unsafely-without-email -d yourdomain.com
certbot renew --dry-run
```

***Consejo:*** *Certbot también está integrado en el script de gestión. Puedes ejecutar el comando `x-ui` , luego elegir `Gestión de Certificados SSL`.*

</details>

## Instalación y Actualización Manual

<details>
  <summary>Haz clic para más detalles de la instalación manual</summary>

#### Uso

1. Para descargar la última versión del paquete comprimido directamente en tu servidor, ejecuta el siguiente comando:

```sh
ARCH=$(uname -m)
case "${ARCH}" in
  x86_64 | x64 | amd64) XUI_ARCH="amd64" ;;
  i*86 | x86) XUI_ARCH="386" ;;
  armv8* | armv8 | arm64 | aarch64) XUI_ARCH="arm64" ;;
  armv7* | armv7) XUI_ARCH="armv7" ;;
  armv6* | armv6) XUI_ARCH="armv6" ;;
  armv5* | armv5) XUI_ARCH="armv5" ;;
  *) XUI_ARCH="amd64" ;;
esac


wget https://github.com/xeefei/3x-ui/releases/latest/download/x-ui-linux-${XUI_ARCH}.tar.gz
```

2. Una vez que se haya descargado el paquete comprimido, ejecuta los siguientes comandos para instalar o actualizar x-ui:

```sh
ARCH=$(uname -m)
case "${ARCH}" in
  x86_64 | x64 | amd64) XUI_ARCH="amd64" ;;
  i*86 | x86) XUI_ARCH="386" ;;
  armv8* | armv8 | arm64 | aarch64) XUI_ARCH="arm64" ;;
  armv7* | armv7) XUI_ARCH="armv7" ;;
  armv6* | armv6) XUI_ARCH="armv6" ;;
  armv5* | armv5) XUI_ARCH="armv5" ;;
  *) XUI_ARCH="amd64" ;;
esac

cd /root/
rm -rf x-ui/ /usr/local/x-ui/ /usr/bin/x-ui
tar zxvf x-ui-linux-${XUI_ARCH}.tar.gz
chmod +x x-ui/x-ui x-ui/bin/xray-linux-* x-ui/x-ui.sh
cp x-ui/x-ui.sh /usr/bin/x-ui
cp -f x-ui/x-ui.service /etc/systemd/system/
mv x-ui/ /usr/local/
systemctl daemon-reload
systemctl enable x-ui
systemctl restart x-ui
```

</details>

## Instalar con Docker

<details>
  <summary>Haz clic para más detalles del Docker</summary>

#### Uso

1. Instala Docker:

   ```sh
   bash <(curl -sSL https://get.docker.com)
   ```

2. Clona el Repositorio del Proyecto:

   ```sh
   git clone https://github.com/xeefei/3x-ui.git
   cd 3x-ui
   ```

3. Inicia el Servicio

   ```sh
   docker compose up -d
   ```

   O tambien

   ```sh
   docker run -itd \
      -e XRAY_VMESS_AEAD_FORCED=false \
      -v $PWD/db/:/etc/x-ui/ \
      -v $PWD/cert/:/root/cert/ \
      --network=host \
      --restart=unless-stopped \
      --name 3x-ui \
      ghcr.io/xeefei/3x-ui:latest
   ```

actualizar a la última versión

   ```sh
    cd 3x-ui
    docker compose down
    docker compose pull 3x-ui
    docker compose up -d
   ```

eliminar 3x-ui de docker

   ```sh
    docker stop 3x-ui
    docker rm 3x-ui
    cd --
    rm -r 3x-ui
   ```

</details>


## SO Recomendados

- Ubuntu 20.04+
- Debian 11+
- CentOS 8+
- Fedora 36+
- Arch Linux
- Manjaro
- Armbian
- AlmaLinux 9+
- Rockylinux 9+
- OpenSUSE Tubleweed

## Arquitecturas y Dispositivos Compatibles

<details>
  <summary>Haz clic para detalles de arquitecturas y dispositivos compatibles</summary>

Nuestra plataforma ofrece compatibilidad con una amplia gama de arquitecturas y dispositivos, garantizando flexibilidad en diversos entornos informáticos. A continuación se presentan las principales arquitecturas que admitimos:

- **amd64**: Esta arquitectura predominante es la estándar para computadoras personales y servidores, y admite la mayoría de los sistemas operativos modernos sin problemas.

- **x86 / i386**: Ampliamente adoptada en computadoras de escritorio y portátiles, esta arquitectura cuenta con un amplio soporte de numerosos sistemas operativos y aplicaciones, incluidos, entre otros, Windows, macOS y sistemas Linux.

- **armv8 / arm64 / aarch64**: Diseñada para dispositivos móviles y embebidos contemporáneos, como teléfonos inteligentes y tabletas, esta arquitectura está ejemplificada por dispositivos como Raspberry Pi 4, Raspberry Pi 3, Raspberry Pi Zero 2/Zero 2 W, Orange Pi 3 LTS, entre otros.

- **armv7 / arm / arm32**: Sirve como arquitectura para dispositivos móviles y embebidos más antiguos, y sigue siendo ampliamente utilizada en dispositivos como Orange Pi Zero LTS, Orange Pi PC Plus, Raspberry Pi 2, entre otros.

- **armv6 / arm / arm32**: Orientada a dispositivos embebidos muy antiguos, esta arquitectura, aunque menos común, todavía se utiliza. Dispositivos como Raspberry Pi 1, Raspberry Pi Zero/Zero W, dependen de esta arquitectura.

- **armv5 / arm / arm32**: Una arquitectura más antigua asociada principalmente con sistemas embebidos tempranos, es menos común hoy en día pero aún puede encontrarse en dispositivos heredados como versiones antiguas de Raspberry Pi y algunos teléfonos inteligentes más antiguos.
</details>

## Idiomas

- Inglés
- Farsi
- Chino
- Ruso
- Vietnamita
- Español
- Indonesio
- Ucraniano


## Características

- Monitoreo del Estado del Sistema
- Búsqueda dentro de todas las reglas de entrada y clientes
- Tema Oscuro/Claro
- Soporta multiusuario y multiprotocolo
- Soporta protocolos, incluyendo VMess, VLESS, Trojan, Shadowsocks, Dokodemo-door, Socks, HTTP, wireguard
- Soporta Protocolos nativos XTLS, incluyendo RPRX-Direct, Visión, REALITY
- Estadísticas de tráfico, límite de tráfico, límite de tiempo de vencimiento
- Plantillas de configuración de Xray personalizables
- Soporta acceso HTTPS al panel (dominio proporcionado por uno mismo + certificado SSL)
- Soporta la solicitud y renovación automática de certificados SSL con un clic
- Para elementos de configuración más avanzados, consulta el panel
- Corrige rutas de API (la configuración del usuario se creará con la API)
- Soporta cambiar las configuraciones por diferentes elementos proporcionados en el panel.
- Soporta exportar/importar base de datos desde el panel


## Configuraciones por Defecto

<details>
  <summary>Haz clic para detalles de las configuraciones por defecto</summary>

  ### Información

- **Puerto:** 2053
- **Usuario y Contraseña:** Se generarán aleatoriamente si omites la modificación.
- **Ruta de la Base de Datos:**
  - /etc/x-ui/x-ui.db
- **Ruta de Configuración de Xray:**
  - /usr/local/x-ui/bin/config.json
- **Ruta del Panel Web sin Implementar SSL:**
  - http://ip:2053/panel
  - http://domain:2053/panel
- **Ruta del Panel Web con Implementación de SSL:**
  - https://domain:2053/panel
 
</details>

## Configuración WARP

<details>
  <summary>Haz clic para detalles de la configuración WARP</summary>

#### Uso

Si deseas usar enrutamiento a WARP antes de la versión v2.1.0, sigue los pasos a continuación:

**1.** Instala WARP en **Modo de Proxy SOCKS**:

   ```sh
   bash <(curl -sSL https://raw.githubusercontent.com/hamid-gh98/x-ui-scripts/main/install_warp_proxy.sh)
   ```

**2.** Si ya instalaste warp, puedes desinstalarlo usando el siguiente comando:

   ```sh
   warp u
   ```

**3.** Activa la configuración que necesites en el panel

   Características de Configuración:

   - Bloquear Anuncios
   - Enrutar Google + Netflix + Spotify + OpenAI (ChatGPT) a WARP
   - Corregir error 403 de Google

</details>

## Límite de IP

<details>
  <summary>Haz clic para más detalles del límite de IP</summary>

#### Uso

**Nota:** El Límite de IP no funcionará correctamente cuando se use IP Tunnel

- Para versiones hasta `v1.6.1`:

  - El límite de IP está integrado en el panel.

- Para versiones `v1.7.0` y posteriores:

  - Para que el Límite de IP funcione correctamente, necesitas instalar fail2ban y sus archivos requeridos siguiendo estos pasos:

    1. Usa el comando `x-ui` dentro de la terminal.
    2. Selecciona `Gestión de Límite de IP`.
    3. Elige las opciones apropiadas según tus necesidades.
   
  - asegúrate de tener ./access.log en tu Configuración de Xray después de la v2.1.3 tenemos una opción para ello
  
  ```sh
    "log": {
      "access": "./access.log",
      "dnsLog": false,
      "loglevel": "warning"
    },
  ```

</details>

## Bot de Telegram

<details>
  <summary>Haz clic para más detalles del bot de Telegram</summary>

#### Uso

El panel web admite tráfico diario, inicio de sesión en el panel, copia de seguridad de la base de datos, estado del sistema, información del cliente y otras notificaciones y funciones a través del Bot de Telegram. Para usar el bot, debes establecer los parámetros relacionados con el bot en el panel, que incluyen:

- Token de Telegram
- ID de chat de administrador(es)
- Hora de Notificación (en sintaxis cron)
- Notificación de Fecha de Caducidad
- Notificación de Capacidad de Tráfico
- Copia de seguridad de la base de datos
- Notificación de Carga de CPU


**Sintaxis de referencia:**

- `30 \* \* \* \* \*` - Notifica a los 30s de cada punto
- `0 \*/10 \* \* \* \*` - Notifica en el primer segundo de cada 10 minutos
- `@hourly` - Notificación por hora
- `@daily` - Notificación diaria (00:00 de la mañana)
- `@weekly` - Notificación semanal
- `@every 8h` - Notifica cada 8 horas

### Funcionalidades del Bot de Telegram

- Reporte periódico
- Notificación de inicio de sesión
- Notificación de umbral de CPU
- Umbral de Notificación para Fecha de Caducidad y Tráfico para informar con anticipación
- Soporte para menú de reporte de cliente si el nombre de usuario de Telegram del cliente se agrega a las configuraciones de usuario
- Soporte para reporte de tráfico de Telegram buscado con UUID (VMESS/VLESS) o Contraseña (TROJAN) - anónimamente
- Bot basado en menú
- Buscar cliente por correo electrónico (solo administrador)
- Ver todas las Entradas
- Ver estado del servidor
- Ver clientes agotados
- Recibir copia de seguridad bajo demanda y en informes periódicos
- Bot multilingüe

### Configuración del Bot de Telegram

- Inicia [Botfather](https://t.me/BotFather) en tu cuenta de Telegram:
    ![Botfather](./media/botfather.png)
  
- Crea un nuevo bot usando el comando /newbot: Te hará 2 preguntas, Un nombre y un nombre de usuario para tu bot. Ten en cuenta que el nombre de usuario debe terminar con la palabra "bot".
    ![Create new bot](./media/newbot.png)

- Inicia el bot que acabas de crear. Puedes encontrar el enlace a tu bot aquí.
    ![token](./media/token.png)

- Ingresa a tu panel y configura los ajustes del bot de Telegram como se muestra a continuación:
![Panel Config](./media/panel-bot-config.png)

Ingresa el token de tu bot en el campo de entrada número 3.
Ingresa el ID de chat de usuario en el campo de entrada número 4. Las cuentas de Telegram con esta ID serán los administradores del bot. (Puedes ingresar más de uno, solo sepáralos con ,)

- ¿Cómo obtener el ID de chat de Telegram? Usa este [bot](https://t.me/useridinfobot), Inicia el bot y te dará el ID de chat del usuario de Telegram.
![User ID](./media/user-id.png)

</details>

## Rutas de API

<details>
  <summary>Haz clic para más detalles de las rutas de API</summary>

#### Uso

- `/login` con `POST` datos de usuario: `{username: '', password: ''}` para iniciar sesión
- `/panel/api/inbounds` base para las siguientes acciones:

| Método | Ruta                               | Acción                                                    |
| :----: | ---------------------------------- | --------------------------------------------------------- |
| `GET`  | `"/list"`                          | Obtener todas los Entradas                                |
| `GET`  | `"/get/:id"`                       | Obtener Entrada con inbound.id                            |
| `GET`  | `"/getClientTraffics/:email"`      | Obtener Tráficos del Cliente con email                    |
| `GET`  | `"/createbackup"`                  | El bot de Telegram envía copia de seguridad a los admins  |
| `POST` | `"/add"`                           | Agregar Entrada                                           |
| `POST` | `"/del/:id"`                       | Eliminar Entrada                                          |
| `POST` | `"/update/:id"`                    | Actualizar Entrada                                        |
| `POST` | `"/clientIps/:email"`              | Dirección IP del Cliente                                  |
| `POST` | `"/clearClientIps/:email"`         | Borrar Dirección IP del Cliente                           |
| `POST` | `"/addClient"`                     | Agregar Cliente a la Entrada                              |
| `POST` | `"/:id/delClient/:clientId"`       | Eliminar Cliente por clientId\*                           |
| `POST` | `"/updateClient/:clientId"`        | Actualizar Cliente por clientId\*                         |
| `POST` | `"/:id/resetClientTraffic/:email"` | Restablecer Tráfico del Cliente                           |
| `POST` | `"/resetAllTraffics"`              | Restablecer tráfico de todos las Entradas                 |
| `POST` | `"/resetAllClientTraffics/:id"`    | Restablecer tráfico de todos los clientes en una Entrada  |
| `POST` | `"/delDepletedClients/:id"`        | Eliminar clientes agotados de la entrada (-1: todos)      |
| `POST` | `"/onlines"`                       | Obtener usuarios en línea (lista de correos electrónicos) |

\*- El campo `clientId` debe llenarse por:

- `client.id` para VMESS y VLESS
- `client.password` para TROJAN
- `client.email` para Shadowsocks


- [Documentación de API](https://documenter.getpostman.com/view/16802678/2s9YkgD5jm)
- [<img src="https://run.pstmn.io/button.svg" alt="Run In Postman" style="width: 128px; height: 32px;">](https://app.getpostman.com/run-collection/16802678-1a4c9270-ac77-40ed-959a-7aa56dc4a415?action=collection%2Ffork&source=rip_markdown&collection-url=entityId%3D16802678-1a4c9270-ac77-40ed-959a-7aa56dc4a415%26entityType%3Dcollection%26workspaceId%3D2cd38c01-c851-4a15-a972-f181c23359d9)
</details>

## Variables de Entorno

<details>
  <summary>Haz clic para más detalles de las variables de entorno</summary>

#### Uso

| Variable       |                      Tipo                      | Predeterminado |
| -------------- | :--------------------------------------------: | :------------- |
| XUI_LOG_LEVEL  | `"debug"` \| `"info"` \| `"warn"` \| `"error"` | `"info"`       |
| XUI_DEBUG      |                   `boolean`                    | `false`        |
| XUI_BIN_FOLDER |                    `string`                    | `"bin"`        |
| XUI_DB_FOLDER  |                    `string`                    | `"/etc/x-ui"`  |
| XUI_LOG_FOLDER |                    `string`                    | `"/var/log"`   |

Ejemplo:

```sh
XUI_BIN_FOLDER="bin" XUI_DB_FOLDER="/etc/x-ui" go build main.go
```

</details>

## Vista previa

![1](./media/1.png)
![2](./media/2.png)
![3](./media/3.png)
![4](./media/4.png)
![5](./media/5.png)
![6](./media/6.png)
![7](./media/7.png)

## Un agradecimiento especial a

- [alireza0](https://github.com/alireza0/)

## Reconocimientos

- [Iran v2ray rules](https://github.com/chocolate4u/Iran-v2ray-rules) (Licencia: **GPL-3.0**): _Reglas de enrutamiento mejoradas de v2ray/xray y v2ray/xray-clients con dominios iraníes integrados y un enfoque en seguridad y bloqueo de anuncios._
- [Vietnam Adblock rules](https://github.com/vuong2023/vn-v2ray-rules) (License: **GPL-3.0**): _Un dominio alojado en Vietnam y una lista de bloqueo con la máxima eficiencia para vietnamitas._

## Estrellas a lo largo del tiempo

[![Stargazers over time](https://starchart.cc/xeefei/3x-ui.svg)](https://starchart.cc/xeefei/3x-ui)<|MERGE_RESOLUTION|>--- conflicted
+++ resolved
@@ -30,18 +30,11 @@
 
 ## Instalar una Versión Personalizada
 
-<<<<<<< HEAD
+
 Para instalar la versión deseada, agrega la versión al final del comando de instalación. Por ejemplo, ver `v2.3.12`:
 
 ```
-bash <(curl -Ls https://raw.githubusercontent.com/mhsanaei/3x-ui/master/install.sh) v2.3.12
-=======
-
-Para instalar la versión deseada, agrega la versión al final del comando de instalación. Por ejemplo, ver `v2.3.6`:
-
-```
-bash <(curl -Ls https://raw.githubusercontent.com/xeefei/3x-ui/master/install.sh) v2.3.6
->>>>>>> dced9299
+bash <(curl -Ls https://raw.githubusercontent.com/xeefei/3x-ui/master/install.sh) v2.3.12
 ```
 
 ## Certificado SSL
