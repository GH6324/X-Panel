# 3X-UI

[English](/README.md) | [Chinese](/README.zh.md) | [Español](/README.es_ES.md)

<p align="center"><a href="#"><img src="./media/3X-UI.png" alt="Image"></a></p>

**Un Panel Web Avanzado • Construido sobre Xray Core**

[![](https://img.shields.io/github/v/release/xeefei/3x-ui.svg)](https://github.com/xeefei/3x-ui/releases)
[![](https://img.shields.io/github/actions/workflow/status/xeefei/3x-ui/release.yml.svg)](#)
[![GO Version](https://img.shields.io/github/go-mod/go-version/xeefei/3x-ui.svg)](#)
[![Downloads](https://img.shields.io/github/downloads/xeefei/3x-ui/total.svg)](#)
[![License](https://img.shields.io/badge/license-GPL%20V3-blue.svg?longCache=true)](https://www.gnu.org/licenses/gpl-3.0.en.html)

> **Descargo de responsabilidad:** Este proyecto es solo para aprendizaje personal y comunicación, por favor no lo uses con fines ilegales, por favor no lo uses en un entorno de producción

**Si este proyecto te es útil, podrías considerar darle una**:star2:

<p align="left"><a href="#"><img width="125" src="https://github.com/xeefei/3x-ui/assets/115543613/7aa895dd-048a-42e7-989b-afd41a74e2e1" alt="Image"></a></p>

- USDT (TRC20): `TYQEmQp1P65u9bG7KPehgJdvuokfb72YkZ`

## Instalar y Actualizar

```
bash <(curl -Ls https://raw.githubusercontent.com/xeefei/3x-ui/master/install.sh)
```

## Instalar una Versión Personalizada

<<<<<<< HEAD
Para instalar la versión deseada, agrega la versión al final del comando de instalación. Por ejemplo, ver `v2.3.4`:

```
bash <(curl -Ls https://raw.githubusercontent.com/mhsanaei/3x-ui/master/install.sh) v2.3.4
=======
Para instalar la versión deseada, agrega la versión al final del comando de instalación. Por ejemplo, ver `v2.3.3`:

```
bash <(curl -Ls https://raw.githubusercontent.com/xeefei/3x-ui/master/install.sh) v2.3.3
>>>>>>> 8d2bdba0
```

## Certificado SSL

<details>
  <summary>Haz clic para el Certificado SSL</summary>

### Cloudflare

El script de gestión tiene una aplicación de certificado SSL incorporada para Cloudflare. Para usar este script para colocar un certificado, necesitas lo siguiente:

- Correo electrónico registrado en Cloudflare
- Clave Global de API de Cloudflare
- El nombre de dominio se ha resuelto en el servidor actual a través de Cloudflare

**1:** Ejecuta el comando`x-ui`en la terminal, luego elige `Certificado SSL de Cloudflare`.


### Certbot
```
apt-get install certbot -y
certbot certonly --standalone --agree-tos --register-unsafely-without-email -d yourdomain.com
certbot renew --dry-run
```

***Consejo:*** *Certbot también está integrado en el script de gestión. Puedes ejecutar el comando `x-ui` , luego elegir `Gestión de Certificados SSL`.*

</details>

## Instalación y Actualización Manual

<details>
  <summary>Haz clic para más detalles de la instalación manual</summary>

#### Uso

1. Para descargar la última versión del paquete comprimido directamente en tu servidor, ejecuta el siguiente comando:

```sh
ARCH=$(uname -m)
case "${ARCH}" in
  x86_64 | x64 | amd64) XUI_ARCH="amd64" ;;
  i*86 | x86) XUI_ARCH="386" ;;
  armv8* | armv8 | arm64 | aarch64) XUI_ARCH="arm64" ;;
  armv7* | armv7) XUI_ARCH="armv7" ;;
  armv6* | armv6) XUI_ARCH="armv6" ;;
  armv5* | armv5) XUI_ARCH="armv5" ;;
  *) XUI_ARCH="amd64" ;;
esac


wget https://github.com/xeefei/3x-ui/releases/latest/download/x-ui-linux-${XUI_ARCH}.tar.gz
```

2. Una vez que se haya descargado el paquete comprimido, ejecuta los siguientes comandos para instalar o actualizar x-ui:

```sh
ARCH=$(uname -m)
case "${ARCH}" in
  x86_64 | x64 | amd64) XUI_ARCH="amd64" ;;
  i*86 | x86) XUI_ARCH="386" ;;
  armv8* | armv8 | arm64 | aarch64) XUI_ARCH="arm64" ;;
  armv7* | armv7) XUI_ARCH="armv7" ;;
  armv6* | armv6) XUI_ARCH="armv6" ;;
  armv5* | armv5) XUI_ARCH="armv5" ;;
  *) XUI_ARCH="amd64" ;;
esac

cd /root/
rm -rf x-ui/ /usr/local/x-ui/ /usr/bin/x-ui
tar zxvf x-ui-linux-${XUI_ARCH}.tar.gz
chmod +x x-ui/x-ui x-ui/bin/xray-linux-* x-ui/x-ui.sh
cp x-ui/x-ui.sh /usr/bin/x-ui
cp -f x-ui/x-ui.service /etc/systemd/system/
mv x-ui/ /usr/local/
systemctl daemon-reload
systemctl enable x-ui
systemctl restart x-ui
```

</details>

## Instalar con Docker

<details>
  <summary>Haz clic para más detalles del Docker</summary>

#### Uso

1. Instala Docker:

   ```sh
   bash <(curl -sSL https://get.docker.com)
   ```

2. Clona el Repositorio del Proyecto:

   ```sh
   git clone https://github.com/xeefei/3x-ui.git
   cd 3x-ui
   ```

3. Inicia el Servicio

   ```sh
   docker compose up -d
   ```

   O tambien

   ```sh
   docker run -itd \
      -e XRAY_VMESS_AEAD_FORCED=false \
      -v $PWD/db/:/etc/x-ui/ \
      -v $PWD/cert/:/root/cert/ \
      --network=host \
      --restart=unless-stopped \
      --name 3x-ui \
      ghcr.io/xeefei/3x-ui:latest
   ```

actualizar a la última versión

   ```sh
    cd 3x-ui
    docker compose down
    docker compose pull 3x-ui
    docker compose up -d
   ```

eliminar 3x-ui de docker

   ```sh
    docker stop 3x-ui
    docker rm 3x-ui
    cd --
    rm -r 3x-ui
   ```

</details>


## SO Recomendados

- Ubuntu 20.04+
- Debian 11+
- CentOS 8+
- Fedora 36+
- Arch Linux
- Manjaro
- Armbian
- AlmaLinux 9+
- Rockylinux 9+
- OpenSUSE Tubleweed

## Arquitecturas y Dispositivos Compatibles

<details>
  <summary>Haz clic para detalles de arquitecturas y dispositivos compatibles</summary>

Nuestra plataforma ofrece compatibilidad con una amplia gama de arquitecturas y dispositivos, garantizando flexibilidad en diversos entornos informáticos. A continuación se presentan las principales arquitecturas que admitimos:

- **amd64**: Esta arquitectura predominante es la estándar para computadoras personales y servidores, y admite la mayoría de los sistemas operativos modernos sin problemas.

- **x86 / i386**: Ampliamente adoptada en computadoras de escritorio y portátiles, esta arquitectura cuenta con un amplio soporte de numerosos sistemas operativos y aplicaciones, incluidos, entre otros, Windows, macOS y sistemas Linux.

- **armv8 / arm64 / aarch64**: Diseñada para dispositivos móviles y embebidos contemporáneos, como teléfonos inteligentes y tabletas, esta arquitectura está ejemplificada por dispositivos como Raspberry Pi 4, Raspberry Pi 3, Raspberry Pi Zero 2/Zero 2 W, Orange Pi 3 LTS, entre otros.

- **armv7 / arm / arm32**: Sirve como arquitectura para dispositivos móviles y embebidos más antiguos, y sigue siendo ampliamente utilizada en dispositivos como Orange Pi Zero LTS, Orange Pi PC Plus, Raspberry Pi 2, entre otros.

- **armv6 / arm / arm32**: Orientada a dispositivos embebidos muy antiguos, esta arquitectura, aunque menos común, todavía se utiliza. Dispositivos como Raspberry Pi 1, Raspberry Pi Zero/Zero W, dependen de esta arquitectura.

- **armv5 / arm / arm32**: Una arquitectura más antigua asociada principalmente con sistemas embebidos tempranos, es menos común hoy en día pero aún puede encontrarse en dispositivos heredados como versiones antiguas de Raspberry Pi y algunos teléfonos inteligentes más antiguos.
</details>

## Idiomas

- Inglés
- Farsi
- Chino
- Ruso
- Vietnamita
- Español
- Indonesio
- Ucraniano


## Características

- Monitoreo del Estado del Sistema
- Búsqueda dentro de todas las reglas de entrada y clientes
- Tema Oscuro/Claro
- Soporta multiusuario y multiprotocolo
- Soporta protocolos, incluyendo VMess, VLESS, Trojan, Shadowsocks, Dokodemo-door, Socks, HTTP, wireguard
- Soporta Protocolos nativos XTLS, incluyendo RPRX-Direct, Visión, REALITY
- Estadísticas de tráfico, límite de tráfico, límite de tiempo de vencimiento
- Plantillas de configuración de Xray personalizables
- Soporta acceso HTTPS al panel (dominio proporcionado por uno mismo + certificado SSL)
- Soporta la solicitud y renovación automática de certificados SSL con un clic
- Para elementos de configuración más avanzados, consulta el panel
- Corrige rutas de API (la configuración del usuario se creará con la API)
- Soporta cambiar las configuraciones por diferentes elementos proporcionados en el panel.
- Soporta exportar/importar base de datos desde el panel


## Configuraciones por Defecto

<details>
  <summary>Haz clic para detalles de las configuraciones por defecto</summary>

  ### Información

- **Puerto:** 2053
- **Usuario y Contraseña:** Se generarán aleatoriamente si omites la modificación.
- **Ruta de la Base de Datos:**
  - /etc/x-ui/x-ui.db
- **Ruta de Configuración de Xray:**
  - /usr/local/x-ui/bin/config.json
- **Ruta del Panel Web sin Implementar SSL:**
  - http://ip:2053/panel
  - http://domain:2053/panel
- **Ruta del Panel Web con Implementación de SSL:**
  - https://domain:2053/panel
 
</details>

## [Configuración WARP](https://gitlab.com/fscarmen/warp)

<details>
  <summary>Haz clic para detalles de la configuración WARP</summary>

#### Uso

Si deseas usar enrutamiento a WARP antes de la versión v2.1.0, sigue los pasos a continuación:

**1.** Instala WARP en **Modo de Proxy SOCKS**:

   ```sh
   bash <(curl -sSL https://raw.githubusercontent.com/hamid-gh98/x-ui-scripts/main/install_warp_proxy.sh)
   ```

**2.** Si ya instalaste warp, puedes desinstalarlo usando el siguiente comando:

   ```sh
   warp u
   ```

**3.** Activa la configuración que necesites en el panel

   Características de Configuración:

   - Bloquear Anuncios
   - Enrutar Google + Netflix + Spotify + OpenAI (ChatGPT) a WARP
   - Corregir error 403 de Google

</details>

## Límite de IP

<details>
  <summary>Haz clic para más detalles del límite de IP</summary>

#### Uso

**Nota:** El Límite de IP no funcionará correctamente cuando se use IP Tunnel

- Para versiones hasta `v1.6.1`:

  - El límite de IP está integrado en el panel.

- Para versiones `v1.7.0` y posteriores:

  - Para que el Límite de IP funcione correctamente, necesitas instalar fail2ban y sus archivos requeridos siguiendo estos pasos:

    1. Usa el comando `x-ui` dentro de la terminal.
    2. Selecciona `Gestión de Límite de IP`.
    3. Elige las opciones apropiadas según tus necesidades.
   
  - asegúrate de tener ./access.log en tu Configuración de Xray después de la v2.1.3 tenemos una opción para ello
  
  ```sh
    "log": {
      "access": "./access.log",
      "dnsLog": false,
      "loglevel": "warning"
    },
  ```

</details>

## Bot de Telegram

<details>
  <summary>Haz clic para más detalles del bot de Telegram</summary>

#### Uso

El panel web admite tráfico diario, inicio de sesión en el panel, copia de seguridad de la base de datos, estado del sistema, información del cliente y otras notificaciones y funciones a través del Bot de Telegram. Para usar el bot, debes establecer los parámetros relacionados con el bot en el panel, que incluyen:

- Token de Telegram
- ID de chat de administrador(es)
- Hora de Notificación (en sintaxis cron)
- Notificación de Fecha de Caducidad
- Notificación de Capacidad de Tráfico
- Copia de seguridad de la base de datos
- Notificación de Carga de CPU


**Sintaxis de referencia:**

- `30 \* \* \* \* \*` - Notifica a los 30s de cada punto
- `0 \*/10 \* \* \* \*` - Notifica en el primer segundo de cada 10 minutos
- `@hourly` - Notificación por hora
- `@daily` - Notificación diaria (00:00 de la mañana)
- `@weekly` - Notificación semanal
- `@every 8h` - Notifica cada 8 horas

### Funcionalidades del Bot de Telegram

- Reporte periódico
- Notificación de inicio de sesión
- Notificación de umbral de CPU
- Umbral de Notificación para Fecha de Caducidad y Tráfico para informar con anticipación
- Soporte para menú de reporte de cliente si el nombre de usuario de Telegram del cliente se agrega a las configuraciones de usuario
- Soporte para reporte de tráfico de Telegram buscado con UUID (VMESS/VLESS) o Contraseña (TROJAN) - anónimamente
- Bot basado en menú
- Buscar cliente por correo electrónico (solo administrador)
- Ver todas las Entradas
- Ver estado del servidor
- Ver clientes agotados
- Recibir copia de seguridad bajo demanda y en informes periódicos
- Bot multilingüe

### Configuración del Bot de Telegram

- Inicia [Botfather](https://t.me/BotFather) en tu cuenta de Telegram:
    ![Botfather](./media/botfather.png)
  
- Crea un nuevo bot usando el comando /newbot: Te hará 2 preguntas, Un nombre y un nombre de usuario para tu bot. Ten en cuenta que el nombre de usuario debe terminar con la palabra "bot".
    ![Create new bot](./media/newbot.png)

- Inicia el bot que acabas de crear. Puedes encontrar el enlace a tu bot aquí.
    ![token](./media/token.png)

- Ingresa a tu panel y configura los ajustes del bot de Telegram como se muestra a continuación:
![Panel Config](./media/panel-bot-config.png)

Ingresa el token de tu bot en el campo de entrada número 3.
Ingresa el ID de chat de usuario en el campo de entrada número 4. Las cuentas de Telegram con esta ID serán los administradores del bot. (Puedes ingresar más de uno, solo sepáralos con ,)

- ¿Cómo obtener el ID de chat de Telegram? Usa este [bot](https://t.me/useridinfobot), Inicia el bot y te dará el ID de chat del usuario de Telegram.
![User ID](./media/user-id.png)

</details>

## Rutas de API

<details>
  <summary>Haz clic para más detalles de las rutas de API</summary>

#### Uso

- `/login` con `POST` datos de usuario: `{username: '', password: ''}` para iniciar sesión
- `/panel/api/inbounds` base para las siguientes acciones:

| Método | Ruta                               | Acción                                                    |
| :----: | ---------------------------------- | --------------------------------------------------------- |
| `GET`  | `"/list"`                          | Obtener todas los Entradas                                |
| `GET`  | `"/get/:id"`                       | Obtener Entrada con inbound.id                            |
| `GET`  | `"/getClientTraffics/:email"`      | Obtener Tráficos del Cliente con email                    |
| `GET`  | `"/createbackup"`                  | El bot de Telegram envía copia de seguridad a los admins  |
| `POST` | `"/add"`                           | Agregar Entrada                                           |
| `POST` | `"/del/:id"`                       | Eliminar Entrada                                          |
| `POST` | `"/update/:id"`                    | Actualizar Entrada                                        |
| `POST` | `"/clientIps/:email"`              | Dirección IP del Cliente                                  |
| `POST` | `"/clearClientIps/:email"`         | Borrar Dirección IP del Cliente                           |
| `POST` | `"/addClient"`                     | Agregar Cliente a la Entrada                              |
| `POST` | `"/:id/delClient/:clientId"`       | Eliminar Cliente por clientId\*                           |
| `POST` | `"/updateClient/:clientId"`        | Actualizar Cliente por clientId\*                         |
| `POST` | `"/:id/resetClientTraffic/:email"` | Restablecer Tráfico del Cliente                           |
| `POST` | `"/resetAllTraffics"`              | Restablecer tráfico de todos las Entradas                 |
| `POST` | `"/resetAllClientTraffics/:id"`    | Restablecer tráfico de todos los clientes en una Entrada  |
| `POST` | `"/delDepletedClients/:id"`        | Eliminar clientes agotados de la entrada (-1: todos)      |
| `POST` | `"/onlines"`                       | Obtener usuarios en línea (lista de correos electrónicos) |

\*- El campo `clientId` debe llenarse por:

- `client.id` para VMESS y VLESS
- `client.password` para TROJAN
- `client.email` para Shadowsocks


- [Documentación de API](https://documenter.getpostman.com/view/16802678/2s9YkgD5jm)
- [<img src="https://run.pstmn.io/button.svg" alt="Run In Postman" style="width: 128px; height: 32px;">](https://app.getpostman.com/run-collection/16802678-1a4c9270-ac77-40ed-959a-7aa56dc4a415?action=collection%2Ffork&source=rip_markdown&collection-url=entityId%3D16802678-1a4c9270-ac77-40ed-959a-7aa56dc4a415%26entityType%3Dcollection%26workspaceId%3D2cd38c01-c851-4a15-a972-f181c23359d9)
</details>

## Variables de Entorno

<details>
  <summary>Haz clic para más detalles de las variables de entorno</summary>

#### Uso

| Variable       |                      Tipo                      | Predeterminado |
| -------------- | :--------------------------------------------: | :------------- |
| XUI_LOG_LEVEL  | `"debug"` \| `"info"` \| `"warn"` \| `"error"` | `"info"`       |
| XUI_DEBUG      |                   `boolean`                    | `false`        |
| XUI_BIN_FOLDER |                    `string`                    | `"bin"`        |
| XUI_DB_FOLDER  |                    `string`                    | `"/etc/x-ui"`  |
| XUI_LOG_FOLDER |                    `string`                    | `"/var/log"`   |

Ejemplo:

```sh
XUI_BIN_FOLDER="bin" XUI_DB_FOLDER="/etc/x-ui" go build main.go
```

</details>

## Vista previa

![1](./media/1.png)
![2](./media/2.png)
![3](./media/3.png)
![4](./media/4.png)
![5](./media/5.png)
![6](./media/6.png)
![7](./media/7.png)

## Un agradecimiento especial a

- [alireza0](https://github.com/alireza0/)

## Reconocimientos

- [Iran v2ray rules](https://github.com/chocolate4u/Iran-v2ray-rules) (Licencia: **GPL-3.0**): _Reglas de enrutamiento mejoradas de v2ray/xray y v2ray/xray-clients con dominios iraníes integrados y un enfoque en seguridad y bloqueo de anuncios._
- [Vietnam Adblock rules](https://github.com/vuong2023/vn-v2ray-rules) (License: **GPL-3.0**): _Un dominio alojado en Vietnam y una lista de bloqueo con la máxima eficiencia para vietnamitas._

## Estrellas a lo largo del tiempo

[![Stargazers over time](https://starchart.cc/xeefei/3x-ui.svg)](https://starchart.cc/xeefei/3x-ui)<|MERGE_RESOLUTION|>--- conflicted
+++ resolved
@@ -28,17 +28,11 @@
 
 ## Instalar una Versión Personalizada
 
-<<<<<<< HEAD
+
 Para instalar la versión deseada, agrega la versión al final del comando de instalación. Por ejemplo, ver `v2.3.4`:
 
 ```
-bash <(curl -Ls https://raw.githubusercontent.com/mhsanaei/3x-ui/master/install.sh) v2.3.4
-=======
-Para instalar la versión deseada, agrega la versión al final del comando de instalación. Por ejemplo, ver `v2.3.3`:
-
-```
-bash <(curl -Ls https://raw.githubusercontent.com/xeefei/3x-ui/master/install.sh) v2.3.3
->>>>>>> 8d2bdba0
+bash <(curl -Ls https://raw.githubusercontent.com/xeefei/3x-ui/master/install.sh) v2.3.4
 ```
 
 ## Certificado SSL
