--- conflicted
+++ resolved
@@ -30,18 +30,11 @@
 
 ## Instalar una Versión Personalizada
 
-<<<<<<< HEAD
-Para instalar la versión deseada, agrega la versión al final del comando de instalación. Por ejemplo, ver `v2.3.15`:
-
-```
-bash <(curl -Ls https://raw.githubusercontent.com/mhsanaei/3x-ui/master/install.sh) v2.3.15
-=======
-
-Para instalar la versión deseada, agrega la versión al final del comando de instalación. Por ejemplo, ver `v2.3.13`:
-
-```
-bash <(curl -Ls https://raw.githubusercontent.com/xeefei/3x-ui/master/install.sh) v2.3.13
->>>>>>> 47238d48
+
+Para instalar la versión deseada, agrega la versión al final del comando de instalación. Por ejemplo, ver `v2.3.16`:
+
+```
+bash <(curl -Ls https://raw.githubusercontent.com/xeefei/3x-ui/master/install.sh) v2.3.16
 ```
 
 ## Certificado SSL
