package main

import (
	"flag"
	"fmt"
	"log"
	"os"
	"os/signal"
	"os/exec"
        "strings"
	"syscall"
	_ "unsafe"

	"x-ui/config"
	"x-ui/database"
	"x-ui/logger"
	"x-ui/sub"
	"x-ui/web"
	"x-ui/web/global"
	"x-ui/web/service"

	"github.com/op/go-logging"
)

func runWebServer() {
	log.Printf("Starting %v %v", config.GetName(), config.GetVersion())

	switch config.GetLogLevel() {
	case config.Debug:
		logger.InitLogger(logging.DEBUG)
	case config.Info:
		logger.InitLogger(logging.INFO)
	case config.Notice:
		logger.InitLogger(logging.NOTICE)
	case config.Warn:
		logger.InitLogger(logging.WARNING)
	case config.Error:
		logger.InitLogger(logging.ERROR)
	default:
		log.Fatalf("Unknown log level: %v", config.GetLogLevel())
	}

	err := database.InitDB(config.GetDBPath())
	if err != nil {
		log.Fatalf("Error initializing database: %v", err)
	}

	var server *web.Server
	server = web.NewServer()
	global.SetWebServer(server)
	err = server.Start()
	if err != nil {
		log.Fatalf("Error starting web server: %v", err)
		return
	}

	var subServer *sub.Server
	subServer = sub.NewServer()
	global.SetSubServer(subServer)
	err = subServer.Start()
	if err != nil {
		log.Fatalf("Error starting sub server: %v", err)
		return
	}

	sigCh := make(chan os.Signal, 1)
	// Trap shutdown signals
	signal.Notify(sigCh, syscall.SIGHUP, syscall.SIGTERM)
	for {
		sig := <-sigCh

		switch sig {
		case syscall.SIGHUP:
			logger.Info("Received SIGHUP signal. Restarting servers...")

			err := server.Stop()
			if err != nil {
				logger.Warning("Error stopping web server:", err)
			}
			err = subServer.Stop()
			if err != nil {
				logger.Warning("Error stopping sub server:", err)
			}

			server = web.NewServer()
			global.SetWebServer(server)
			err = server.Start()
			if err != nil {
				log.Fatalf("Error restarting web server: %v", err)
				return
			}
			log.Println("Web server restarted successfully.")

			subServer = sub.NewServer()
			global.SetSubServer(subServer)
			err = subServer.Start()
			if err != nil {
				log.Fatalf("Error restarting sub server: %v", err)
				return
			}
			log.Println("Sub server restarted successfully.")

		default:
			server.Stop()
			subServer.Stop()
			log.Println("Shutting down servers.")
			return
		}
	}
}

func resetSetting() {
	err := database.InitDB(config.GetDBPath())
	if err != nil {
		fmt.Println("Failed to initialize database:", err)
		return
	}

	settingService := service.SettingService{}
	err = settingService.ResetSettings()
	if err != nil {
<<<<<<< HEAD
		fmt.Println("Failed to reset settings:", err)
	} else {
		fmt.Println("Settings successfully reset.")
=======
		fmt.Println("reset setting failed（重置设置失败）:", err)
	} else {
		fmt.Println("reset setting success---->>重置设置成功")
>>>>>>> d677d69c
	}
}

func showSetting(show bool) {
	// 执行 shell 命令获取 IPv4 地址
        cmdIPv4 := exec.Command("sh", "-c", "curl -s4m8 ip.p3terx.com -k | sed -n 1p")
        outputIPv4, err := cmdIPv4.Output()
        if err != nil {
        log.Fatal(err)
    }

    // 执行 shell 命令获取 IPv6 地址
        cmdIPv6 := exec.Command("sh", "-c", "curl -s6m8 ip.p3terx.com -k | sed -n 1p")
        outputIPv6, err := cmdIPv6.Output()
        if err != nil {
        log.Fatal(err)
    }

    // 去除命令输出中的换行符
    ipv4 := strings.TrimSpace(string(outputIPv4))
    ipv6 := strings.TrimSpace(string(outputIPv6))
    // 定义转义字符，定义不同颜色的转义字符
	const (
		Reset      = "\033[0m"
		Red        = "\033[31m"
		Green      = "\033[32m"
		Yellow     = "\033[33m"
	)
	
	if show {
		settingService := service.SettingService{}
		port, err := settingService.GetPort()
		if err != nil {
			fmt.Println("get current port failed, error info（获取当前端口失败，错误信息）:", err)
		}

		webBasePath, err := settingService.GetBasePath()
		if err != nil {
			fmt.Println("get webBasePath failed, error info（获取访问路径失败，错误信息）:", err)
		}

		userService := service.UserService{}
		userModel, err := userService.GetFirstUser()
		if err != nil {
			fmt.Println("get current user info failed, error info（获取当前用户信息失败，错误信息）:", err)
		}

		username := userModel.Username
		userpasswd := userModel.Password
		if username == "" || userpasswd == "" {
			fmt.Println("current username or password is empty--->>当前用户名或密码为空")
		}
		fmt.Println("")
                fmt.Println(Yellow + "----->>>以下为面板重要信息，请自行记录保存<<<-----" + Reset)
		fmt.Println(Green + "Current panel settings as follows (当前面板设置如下):" + Reset)
		fmt.Println("")
	        fmt.Println(Green + fmt.Sprintf("username（用户名）: %s", username) + Reset)
	        fmt.Println(Green + fmt.Sprintf("password（密 码）: %s", userpasswd) + Reset)
	        fmt.Println(Green + fmt.Sprintf("port（端口号）: %d", port) + Reset)
		if webBasePath != "" {
			fmt.Println(Green + fmt.Sprintf("webBasePath（访问路径）: %s", webBasePath) + Reset)
		} else {
			fmt.Println("webBasePath is not set----->>未设置访问路径")
		}
                fmt.Println("")
		fmt.Println("--------------------------------------------------")
  // 根据条件打印带颜色的字符串
        if ipv4 != "" {
		fmt.Println("")
		formattedIPv4 := fmt.Sprintf("%s %s%s:%d%s" + Reset,
			Green+"面板 IPv4 访问地址------>>",
		  	Yellow+"http://",
			ipv4,
			port,
			Yellow+webBasePath + Reset)
		fmt.Println(formattedIPv4)
		fmt.Println("")
	}

	if ipv6 != "" {
		fmt.Println("")
		formattedIPv6 := fmt.Sprintf("%s %s[%s%s%s]:%d%s%s",
	        	Green+"面板 IPv6 访问地址------>>", // 绿色的提示信息
		        Yellow+"http://",                 // 黄色的 http:// 部分
		        Yellow,                           // 黄色的[ 左方括号
		        ipv6,                             // IPv6 地址
		        Yellow,                           // 黄色的] 右方括号
		        port,                             // 端口号
	        	Yellow+webBasePath,               // 黄色的 Web 基础路径
	         	Reset)                            // 重置颜色
		fmt.Println(formattedIPv6)
		fmt.Println("")
	}
	fmt.Println(Green + ">>>>>>>>注：若您安装了〔证书〕，请把IP换成您的域名用https方式登录" + Reset)
	fmt.Println("")
	fmt.Println("--------------------------------------------------")
	fmt.Println("↑↑↑↑↑↑↑↑↑↑↑↑↑↑↑↑↑↑↑↑↑↑↑↑↑")
	fmt.Println(fmt.Sprintf("%s请确保 %s%d%s 端口已打开放行%s",Green, Red, port, Green, Reset))	
	fmt.Println("请自行确保此端口没有被其他程序占用")
	fmt.Println(Green + "若要登录访问面板，请复制上面的地址到浏览器" + Reset)
	fmt.Println("")
	fmt.Println("--------------------------------------------------")
	fmt.Println("")
	}
}

func updateTgbotEnableSts(status bool) {
	settingService := service.SettingService{}
	currentTgSts, err := settingService.GetTgbotEnabled()
	if err != nil {
		fmt.Println(err)
		return
	}
	logger.Infof("current enabletgbot status[%v],need update to status[%v]", currentTgSts, status)
	if currentTgSts != status {
		err := settingService.SetTgbotEnabled(status)
		if err != nil {
			fmt.Println(err)
			return
		} else {
			logger.Infof("SetTgbotEnabled[%v] success", status)
		}
	}
}

func updateTgbotSetting(tgBotToken string, tgBotChatid string, tgBotRuntime string) {
	err := database.InitDB(config.GetDBPath())
	if err != nil {
		fmt.Println("Error initializing database:", err)
		return
	}

	settingService := service.SettingService{}

	if tgBotToken != "" {
		err := settingService.SetTgBotToken(tgBotToken)
		if err != nil {
			fmt.Printf("Error setting Telegram bot token: %v\n", err)
			return
<<<<<<< HEAD
=======
		} else {
			logger.Info("updateTgbotSetting tgBotToken success----->>更新电报机器人令牌成功")
>>>>>>> d677d69c
		}
		logger.Info("Successfully updated Telegram bot token.")
	}

	if tgBotRuntime != "" {
		err := settingService.SetTgbotRuntime(tgBotRuntime)
		if err != nil {
			fmt.Printf("Error setting Telegram bot runtime: %v\n", err)
			return
		}
		logger.Infof("Successfully updated Telegram bot runtime to [%s].", tgBotRuntime)
	}

	if tgBotChatid != "" {
		err := settingService.SetTgBotChatId(tgBotChatid)
		if err != nil {
			fmt.Printf("Error setting Telegram bot chat ID: %v\n", err)
			return
<<<<<<< HEAD
=======
		} else {
			logger.Info("updateTgbotSetting tgBotChatid success----->>更新电报机器人管理者ID成功")
>>>>>>> d677d69c
		}
		logger.Info("Successfully updated Telegram bot chat ID.")
	}
}

func updateSetting(port int, username string, password string, webBasePath string) {
	err := database.InitDB(config.GetDBPath())
	if err != nil {
		fmt.Println("Database initialization failed:", err)
		return
	}

	settingService := service.SettingService{}
	userService := service.UserService{}

	if port > 0 {
		err := settingService.SetPort(port)
		if err != nil {
<<<<<<< HEAD
			fmt.Println("Failed to set port:", err)
=======
			fmt.Println("set port failed（设置端口失败）:", err)
>>>>>>> d677d69c
		} else {
			fmt.Printf("Port set successfully: %v\n", port)
		}
	}

	if username != "" || password != "" {
		err := userService.UpdateFirstUser(username, password)
		if err != nil {
<<<<<<< HEAD
			fmt.Println("Failed to update username and password:", err)
		} else {
			fmt.Println("Username and password updated successfully")
=======
			fmt.Println("set username and password failed（设置用户名和密码失败）:", err)
		} else {
			fmt.Println("set username and password success------>>用户名和密码设置成功")
>>>>>>> d677d69c
		}
	}

	if webBasePath != "" {
		err := settingService.SetBasePath(webBasePath)
		if err != nil {
<<<<<<< HEAD
			fmt.Println("Failed to set base URI path:", err)
		} else {
			fmt.Println("Base URI path set successfully")
=======
			fmt.Println("set base URI path failed（设置访问路径失败）:", err)
		} else {
			fmt.Println("set base URI path success------>>设置访问路径成功")
>>>>>>> d677d69c
		}
	}
}

func updateCert(publicKey string, privateKey string) {
	err := database.InitDB(config.GetDBPath())
	if err != nil {
		fmt.Println(err)
		return
	}

	if (privateKey != "" && publicKey != "") || (privateKey == "" && publicKey == "") {
		settingService := service.SettingService{}
		err = settingService.SetCertFile(publicKey)
		if err != nil {
			fmt.Println("set certificate public key failed（设置证书公钥失败）:", err)
		} else {
			fmt.Println("set certificate public key success--------->>设置证书公钥成功")
		}

		err = settingService.SetKeyFile(privateKey)
		if err != nil {
			fmt.Println("set certificate private key failed（设置证书私钥失败）:", err)
		} else {
			fmt.Println("set certificate private key success--------->>设置证书私钥成功")
		}
	} else {
		fmt.Println("both public and private key should be entered.------>>须输入证书公钥和私钥")
	}
}

func migrateDb() {
	inboundService := service.InboundService{}

	err := database.InitDB(config.GetDBPath())
	if err != nil {
		log.Fatal(err)
	}
	fmt.Println("Start migrating database...---->>开始迁移数据库...")
	inboundService.MigrateDB()
	fmt.Println("")
	fmt.Println("Migration done!------------>>迁移完成！")
}

func removeSecret() {
	userService := service.UserService{}

	secretExists, err := userService.CheckSecretExistence()
	if err != nil {
		fmt.Println("Error checking secret existence:", err)
		return
	}

	if !secretExists {
		fmt.Println("No secret exists to remove.")
		return
	}

	err = userService.RemoveUserSecret()
	if err != nil {
		fmt.Println("Error removing secret:", err)
		return
	}

	settingService := service.SettingService{}
	err = settingService.SetSecretStatus(false)
	if err != nil {
		fmt.Println("Error updating secret status:", err)
		return
	}

	fmt.Println("Secret removed successfully.")
}

func main() {
	if len(os.Args) < 2 {
		runWebServer()
		return
	}

	var showVersion bool
	flag.BoolVar(&showVersion, "v", false, "show version")

	runCmd := flag.NewFlagSet("run", flag.ExitOnError)

	settingCmd := flag.NewFlagSet("setting", flag.ExitOnError)
	var port int
	var username string
	var password string
	var webBasePath string
	var webCertFile string
	var webKeyFile string
	var tgbottoken string
	var tgbotchatid string
	var enabletgbot bool
	var tgbotRuntime string
	var reset bool
	var show bool
	var remove_secret bool
	settingCmd.BoolVar(&reset, "reset", false, "Reset all settings")
	settingCmd.BoolVar(&show, "show", false, "Display current settings")
	settingCmd.BoolVar(&remove_secret, "remove_secret", false, "Remove secret key")
	settingCmd.IntVar(&port, "port", 0, "Set panel port number")
	settingCmd.StringVar(&username, "username", "", "Set login username")
	settingCmd.StringVar(&password, "password", "", "Set login password")
	settingCmd.StringVar(&webBasePath, "webBasePath", "", "Set base path for Panel")
	settingCmd.StringVar(&webCertFile, "webCert", "", "Set path to public key file for panel")
	settingCmd.StringVar(&webKeyFile, "webCertKey", "", "Set path to private key file for panel")
	settingCmd.StringVar(&tgbottoken, "tgbottoken", "", "Set token for Telegram bot")
	settingCmd.StringVar(&tgbotRuntime, "tgbotRuntime", "", "Set cron time for Telegram bot notifications")
	settingCmd.StringVar(&tgbotchatid, "tgbotchatid", "", "Set chat ID for Telegram bot notifications")
	settingCmd.BoolVar(&enabletgbot, "enabletgbot", false, "Enable notifications via Telegram bot")

	oldUsage := flag.Usage
	flag.Usage = func() {
		oldUsage()
		fmt.Println()
		fmt.Println("Commands:")
		fmt.Println("    run            run web panel")
		fmt.Println("    migrate        migrate form other/old x-ui")
		fmt.Println("    setting        set settings")
	}

	flag.Parse()
	if showVersion {
		fmt.Println(config.GetVersion())
		return
	}

	switch os.Args[1] {
	case "run":
		err := runCmd.Parse(os.Args[2:])
		if err != nil {
			fmt.Println(err)
			return
		}
		runWebServer()
	case "migrate":
		migrateDb()
	case "setting":
		err := settingCmd.Parse(os.Args[2:])
		if err != nil {
			fmt.Println(err)
			return
		}
		if reset {
			resetSetting()
		} else {
			updateSetting(port, username, password, webBasePath)
		}
		if show {
			showSetting(show)
		}
		if (tgbottoken != "") || (tgbotchatid != "") || (tgbotRuntime != "") {
			updateTgbotSetting(tgbottoken, tgbotchatid, tgbotRuntime)
		}
		if remove_secret {
			removeSecret()
		}
		if enabletgbot {
			updateTgbotEnableSts(enabletgbot)
		}
	case "cert":
		err := settingCmd.Parse(os.Args[2:])
		if err != nil {
			fmt.Println(err)
			return
		}
		if reset {
			updateCert("", "")
		} else {
			updateCert(webCertFile, webKeyFile)
		}

	default:
		fmt.Println("Invalid subcommands----->>无效命令")
		fmt.Println()
		runCmd.Usage()
		fmt.Println()
		settingCmd.Usage()
	}
}<|MERGE_RESOLUTION|>--- conflicted
+++ resolved
@@ -42,7 +42,7 @@
 
 	err := database.InitDB(config.GetDBPath())
 	if err != nil {
-		log.Fatalf("Error initializing database: %v", err)
+		log.Fatalf("Error initializing database（初始化数据库出错）: %v", err)
 	}
 
 	var server *web.Server
@@ -112,22 +112,16 @@
 func resetSetting() {
 	err := database.InitDB(config.GetDBPath())
 	if err != nil {
-		fmt.Println("Failed to initialize database:", err)
+		fmt.Println("Failed to initialize database（初始化数据库失败）:", err)
 		return
 	}
 
 	settingService := service.SettingService{}
 	err = settingService.ResetSettings()
 	if err != nil {
-<<<<<<< HEAD
-		fmt.Println("Failed to reset settings:", err)
-	} else {
-		fmt.Println("Settings successfully reset.")
-=======
 		fmt.Println("reset setting failed（重置设置失败）:", err)
 	} else {
 		fmt.Println("reset setting success---->>重置设置成功")
->>>>>>> d677d69c
 	}
 }
 
@@ -256,7 +250,7 @@
 func updateTgbotSetting(tgBotToken string, tgBotChatid string, tgBotRuntime string) {
 	err := database.InitDB(config.GetDBPath())
 	if err != nil {
-		fmt.Println("Error initializing database:", err)
+		fmt.Println("Error initializing database（初始化数据库出错）:", err)
 		return
 	}
 
@@ -265,45 +259,35 @@
 	if tgBotToken != "" {
 		err := settingService.SetTgBotToken(tgBotToken)
 		if err != nil {
-			fmt.Printf("Error setting Telegram bot token: %v\n", err)
-			return
-<<<<<<< HEAD
-=======
-		} else {
-			logger.Info("updateTgbotSetting tgBotToken success----->>更新电报机器人令牌成功")
->>>>>>> d677d69c
-		}
-		logger.Info("Successfully updated Telegram bot token.")
+			fmt.Printf("Error setting Telegram bot token（设置TG电报机器人令牌出错）: %v\n", err)
+			return
+		}
+		logger.Info("Successfully updated Telegram bot token----->>已成功更新TG电报机器人令牌")
 	}
 
 	if tgBotRuntime != "" {
 		err := settingService.SetTgbotRuntime(tgBotRuntime)
 		if err != nil {
-			fmt.Printf("Error setting Telegram bot runtime: %v\n", err)
-			return
-		}
-		logger.Infof("Successfully updated Telegram bot runtime to [%s].", tgBotRuntime)
+			fmt.Printf("Error setting Telegram bot runtime（设置TG电报机器人通知周期出错）: %v\n", err)
+			return
+		}
+		logger.Infof("Successfully updated Telegram bot runtime to（已成功将TG电报机器人通知周期设置为） [%s].", tgBotRuntime)
 	}
 
 	if tgBotChatid != "" {
 		err := settingService.SetTgBotChatId(tgBotChatid)
 		if err != nil {
-			fmt.Printf("Error setting Telegram bot chat ID: %v\n", err)
-			return
-<<<<<<< HEAD
-=======
-		} else {
-			logger.Info("updateTgbotSetting tgBotChatid success----->>更新电报机器人管理者ID成功")
->>>>>>> d677d69c
-		}
-		logger.Info("Successfully updated Telegram bot chat ID.")
+			fmt.Printf("Error setting Telegram bot chat ID（设置TG电报机器人管理者聊天ID出错）: %v\n", err)
+			return
+		}
+		logger.Info("Successfully updated Telegram bot chat ID----->>已成功更新TG电报机器人管理者聊天ID")
 	}
 }
 
 func updateSetting(port int, username string, password string, webBasePath string) {
 	err := database.InitDB(config.GetDBPath())
 	if err != nil {
-		fmt.Println("Database initialization failed:", err)
+		fmt.Println("Database initialization failed（初始化数据库失败）:", err)
 		return
 	}
 
@@ -313,43 +297,27 @@
 	if port > 0 {
 		err := settingService.SetPort(port)
 		if err != nil {
-<<<<<<< HEAD
-			fmt.Println("Failed to set port:", err)
-=======
-			fmt.Println("set port failed（设置端口失败）:", err)
->>>>>>> d677d69c
-		} else {
-			fmt.Printf("Port set successfully: %v\n", port)
+			fmt.Println("Failed to set port（设置端口失败）:", err)
+		} else {
+			fmt.Printf("Port set successfully（端口设置成功）: %v\n", port)
 		}
 	}
 
 	if username != "" || password != "" {
 		err := userService.UpdateFirstUser(username, password)
 		if err != nil {
-<<<<<<< HEAD
-			fmt.Println("Failed to update username and password:", err)
-		} else {
-			fmt.Println("Username and password updated successfully")
-=======
-			fmt.Println("set username and password failed（设置用户名和密码失败）:", err)
-		} else {
-			fmt.Println("set username and password success------>>用户名和密码设置成功")
->>>>>>> d677d69c
+			fmt.Println("Failed to update username and password（更新用户名和密码失败）:", err)
+		} else {
+			fmt.Println("Username and password updated successfully------>>用户名和密码更新成功")
 		}
 	}
 
 	if webBasePath != "" {
 		err := settingService.SetBasePath(webBasePath)
 		if err != nil {
-<<<<<<< HEAD
-			fmt.Println("Failed to set base URI path:", err)
-		} else {
-			fmt.Println("Base URI path set successfully")
-=======
-			fmt.Println("set base URI path failed（设置访问路径失败）:", err)
-		} else {
-			fmt.Println("set base URI path success------>>设置访问路径成功")
->>>>>>> d677d69c
+			fmt.Println("Failed to set base URI path（设置访问路径失败）:", err)
+		} else {
+			fmt.Println("Base URI path set successfully------>>设置访问路径成功")
 		}
 	}
 }
@@ -377,7 +345,7 @@
 			fmt.Println("set certificate private key success--------->>设置证书私钥成功")
 		}
 	} else {
-		fmt.Println("both public and private key should be entered.------>>须输入证书公钥和私钥")
+		fmt.Println("both public and private key should be entered.------>>必须同时输入证书公钥和私钥")
 	}
 }
 
