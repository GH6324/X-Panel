{{define "qrcodeModal"}}
<style>
.qr-container {
  display: flex;
  justify-content: center; /* 在水平方向上居中 */
}
.qr-bg {
  width: 300px; 
  height: 300px;
} 
.qr-modal-header {
  display: flex;
  justify-content: center; /* 在水平方向上居中 */
  text-align: center; /* 文字居中 */
}
</style>

<a-modal id="qrcode-modal" v-model="qrModal.visible" :title="qrModal.title"
    :dialog-style="{ top: '60px' }"
    :closable="true"
    :class="themeSwitcher.currentTheme"
    :footer="null" width="360px">
  <a-tag color="green" style="margin-bottom: 10px;display: block;text-align: center;">
    {{ i18n "pages.inbounds.clickOnQRcode" }}
  </a-tag>
  <template v-if="app.subSettings.enable && qrModal.subId">
    <a-divider>{{ i18n "pages.settings.subSettings"}}</a-divider>
    <div class="qr-container">
      <div class="qr-bg"><canvas @click="copyToClipboard('qrCode-sub',genSubLink(qrModal.client.subId))" id="qrCode-sub" class="qr-cv"></canvas></div>
    </div>
    <a-divider>{{ i18n "pages.settings.subSettings"}} Json</a-divider>
    <div class="qr-container">
      <div class="qr-bg"><canvas @click="copyToClipboard('qrCode-subJson',genSubJsonLink(qrModal.client.subId))" id="qrCode-subJson" class="qr-cv"></canvas></div>
    </div>
  </template>
  <a-divider>{{ i18n "pages.inbounds.client" }}</a-divider>
  <template v-for="(row, index) in qrModal.qrcodes">
    <a-tag color="green" style="margin: 10px 0; display: block; text-align: center;">[[ row.remark ]]</a-tag>
    <div class="qr-container">
      <div class="qr-bg"><canvas @click="copyToClipboard('qrCode-'+index, row.link)" :id="'qrCode-'+index" class="qr-cv"></canvas></div>
    </div>
  </template>
</a-modal>

<script>

const qrModal = {
    title: '',
    dbInbound: new DBInbound(),
    client: null,
    qrcodes: [],
    clipboard: null,
    visible: false,
    subId: '',
    show: function (title = '', dbInbound, client) {
        this.title = title;
        this.dbInbound = dbInbound;
        this.inbound = dbInbound.toInbound();
        this.client = client;
        this.subId = '';
        this.qrcodes = [];
        if (this.inbound.protocol == Protocols.WIREGUARD){
            this.inbound.genInboundLinks(dbInbound.remark).split('\r\n').forEach((l,index) =>{
                this.qrcodes.push({
                    remark: "Peer " + (index+1),
                    link: l
                });
            });
        } else {
            this.inbound.genAllLinks(this.dbInbound.remark, app.remarkModel, client).forEach(l => {
                this.qrcodes.push({
                    remark: l.remark,
                    link: l.link
                });
            });
        }
        this.visible = true;
    },
    close: function () {
        this.visible = false;
    },
};

const qrModalApp = new Vue({
    delimiters: ['[[', ']]'],
    el: '#qrcode-modal',
    data: {
        qrModal: qrModal,
    },
    methods: {
      copyToClipboard(elementId, content) {
        this.qrModal.clipboard = new ClipboardJS('#' + elementId, {
          text: () => content,
        });
        this.qrModal.clipboard.on('success', () => {
          app.$message.success('{{ i18n "copied" }}')
          this.qrModal.clipboard.destroy();
        });
      },
      setQrCode(elementId, content) {
        new QRious({
          element: document.querySelector('#' + elementId),
<<<<<<< HEAD
          size: 400,
=======
          size: 500,
>>>>>>> ee0aa48f
          value: content,
          background: 'white',
          backgroundAlpha: 0,
          foreground: 'black',
          padding: 4,
          level: 'L'
        });
      },
      genSubLink(subID) {
        return app.subSettings.subURI + subID;
      },
      genSubJsonLink(subID) {
        return app.subSettings.subJsonURI + subID;
      },
      revertOverflow() {
        const elements = document.querySelectorAll(".qr-tag");
        elements.forEach((element) => {
          element.classList.remove("tr-marquee");
          element.children[0].style.animation = '';
          while (element.children.length > 1) {
            element.removeChild(element.lastChild);
          }
        });
      }
    },
    updated() {
        if (qrModal.client && qrModal.client.subId) {
            qrModal.subId = qrModal.client.subId;
            this.setQrCode("qrCode-sub", this.genSubLink(qrModal.subId));
            this.setQrCode("qrCode-subJson", this.genSubJsonLink(qrModal.subId));
        }
        qrModal.qrcodes.forEach((element, index) => {
            this.setQrCode("qrCode-" + index, element.link);
        });
    }
});

</script>
{{end}}<|MERGE_RESOLUTION|>--- conflicted
+++ resolved
@@ -100,11 +100,7 @@
       setQrCode(elementId, content) {
         new QRious({
           element: document.querySelector('#' + elementId),
-<<<<<<< HEAD
-          size: 400,
-=======
           size: 500,
->>>>>>> ee0aa48f
           value: content,
           background: 'white',
           backgroundAlpha: 0,
