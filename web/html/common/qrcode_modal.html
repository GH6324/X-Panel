--- conflicted
+++ resolved
@@ -88,7 +88,6 @@
         qrModal: qrModal,
     },
     methods: {
-<<<<<<< HEAD
       copyToClipboard(elementId, content) {
         this.qrModal.clipboard = new ClipboardJS('#' + elementId, {
           text: () => content,
@@ -101,12 +100,12 @@
       setQrCode(elementId, content) {
         new QRious({
           element: document.querySelector('#' + elementId),
-          size: 400,
+          size: 500,
           value: content,
           background: 'white',
           backgroundAlpha: 0,
           foreground: 'black',
-          padding: 2,
+          padding: 4,
           level: 'L'
         });
       },
@@ -126,35 +125,6 @@
           }
         });
       }
-=======
-        copyToClipboard(elmentId, content) {
-            this.qrModal.clipboard = new ClipboardJS('#' + elmentId, {
-                text: () => content,
-            });
-            this.qrModal.clipboard.on('success', () => {
-                app.$message.success('{{ i18n "copied" }}')
-                this.qrModal.clipboard.destroy();
-            });
-        },
-        setQrCode(elmentId, content) {
-            new QRious({
-                element: document.querySelector('#' + elmentId),
-                size: 500,
-                value: content,
-                background: 'white',
-                backgroundAlpha: 0,
-                foreground: 'black',
-                padding: 4,
-                level: 'L'
-            });
-        },
-        genSubLink(subID) {
-            return app.subSettings.subURI+subID;
-        },
-        genSubJsonLink(subID) {
-            return app.subSettings.subJsonURI+subID;
-        }
->>>>>>> cd62f747
     },
     updated() {
         if (qrModal.client && qrModal.client.subId) {
