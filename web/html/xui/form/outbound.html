--- conflicted
+++ resolved
@@ -171,7 +171,6 @@
         <a-form-item label='ID'>
             <a-input v-model.trim="outbound.settings.id"></a-input>
         </a-form-item>
-<<<<<<< HEAD
         <a-form-item label='Security'>
           <a-select v-model="outbound.settings.security" :dropdown-class-name="themeSwitcher.currentTheme">
             <a-select-option v-for="key in USERS_SECURITY" :value="key">[[ key ]]</a-select-option>
@@ -181,11 +180,6 @@
         <!-- vless settings -->
         <template v-if="outbound.canEnableTlsFlow()">
           <a-form-item label='Flow'>
-=======
- <!-- vless settings -->
- <template v-if="outbound.canEnableTlsFlow()">
-        <a-form-item label='Flow'>
->>>>>>> 3dc5fd4a
             <a-select v-model="outbound.settings.flow" :dropdown-class-name="themeSwitcher.currentTheme">
                 <a-select-option value="" selected>{{ i18n "none" }}</a-select-option>
                 <a-select-option v-for="key in TLS_FLOW_CONTROL" :value="key">[[ key ]]</a-select-option>
