{{define "form/outbound"}}
<!-- base -->
<a-tabs :active-key="outModal.activeKey"  style="padding: 0; background-color: transparent;" @change="(activeKey) => {outModal.toggleJson(activeKey == '2'); }">
<a-tab-pane key="1" tab="Form">
<a-form :colon="false" :label-col="{ md: {span:8} }" :wrapper-col="{ md: {span:14} }">
        <a-form-item label='{{ i18n "protocol" }}'>
            <a-select v-model="outbound.protocol" :dropdown-class-name="themeSwitcher.currentTheme">
                <a-select-option v-for="x,y in Protocols" :value="x">[[ y ]]</a-select-option>
            </a-select>
        </a-form-item>
        <a-form-item label='{{ i18n "pages.xray.outbound.tag" }}' has-feedback :validate-status="outModal.duplicateTag? 'warning' : 'success'">
            <a-input v-model.trim="outbound.tag" @change="outModal.check()" placeholder='{{ i18n "pages.xray.outbound.tagDesc" }}'></a-input>
        </a-form-item>
        <a-form-item label='{{ i18n "pages.xray.outbound.sendThrough" }}'>
            <a-input v-model="outbound.sendThrough"></a-input>
        </a-form-item>

<!-- freedom settings-->
<template v-if="outbound.protocol === Protocols.Freedom">
        <a-form-item label='Strategy'>
            <a-select
            v-model="outbound.settings.domainStrategy"
            :dropdown-class-name="themeSwitcher.currentTheme">
                <a-select-option v-for="s in OutboundDomainStrategies" :value="s">[[ s ]]</a-select-option>
            </a-select>
        </a-form-item>
        <a-form-item label='Fragment'>
            <a-switch
                :checked="Object.keys(outbound.settings.fragment).length >0"
                @change="checked => outbound.settings.fragment = checked ? new Outbound.FreedomSettings.Fragment() : {}">
            </a-switch>
        </a-form-item>
    <template v-if="Object.keys(outbound.settings.fragment).length >0">
        <a-form-item label='Packets'>
            <a-select
            v-model="outbound.settings.fragment.packets"
            :dropdown-class-name="themeSwitcher.currentTheme">
                <a-select-option v-for="s in ['1-3','tlshello']" :value="s">[[ s ]]</a-select-option>
            </a-select>
        </a-form-item>
        <a-form-item label='Length'>
            <a-input v-model.trim="outbound.settings.fragment.length"></a-input>
        </a-form-item>
        <a-form-item label='Interval'>
            <a-input v-model.trim="outbound.settings.fragment.interval"></a-input>
        </a-form-item>
    </template>
</template>

<!-- blackhole settings -->
<template v-if="outbound.protocol === Protocols.Blackhole">
    <a-form-item label='Response Type'>
        <a-select
        v-model="outbound.settings.type"
        :dropdown-class-name="themeSwitcher.currentTheme">
            <a-select-option v-for="s in ['', 'none','http']" :value="s">[[ s ]]</a-select-option>
        </a-select>
    </a-form-item>
</template>

<!-- dns settings -->
<template v-if="outbound.protocol === Protocols.DNS">
    <a-form-item label='{{ i18n "pages.inbounds.network" }}'>
        <a-select
        v-model="outbound.settings.network"
        :dropdown-class-name="themeSwitcher.currentTheme">
            <a-select-option v-for="s in ['udp','tcp']" :value="s">[[ s ]]</a-select-option>
        </a-select>
    </a-form-item>
</template>

<!-- wireguard settings -->
      <template v-if="outbound.protocol === Protocols.Wireguard">
        <a-form-item>
          <template slot="label">
            <a-tooltip>
              <template slot="title">
                <span>{{ i18n "pages.xray.rules.useComma" }}</span>
              </template>
              {{ i18n "pages.xray.outbound.address" }}
              <a-icon type="question-circle"></a-icon>
            </a-tooltip>
          </template>
          <a-input v-model.trim="outbound.settings.address"></a-input>
        </a-form-item>
        <a-form-item>
          <template slot="label">
              <a-tooltip>
                  <template slot="title">
                      <span>{{ i18n "reset" }}</span>
                  </template>
                  {{ i18n "pages.xray.wireguard.secretKey" }}
                  <a-icon type="sync"
                      @click="[outbound.settings.pubKey, outbound.settings.secretKey] = Object.values(Wireguard.generateKeypair())">
                  </a-icon>
              </a-tooltip>
          </template>
          <a-input v-model.trim="outbound.settings.secretKey"></a-input>
      </a-form-item>
      <a-form-item label='{{ i18n "pages.xray.wireguard.publicKey" }}'>
          <a-input disabled v-model="outbound.settings.pubKey"></a-input>
      </a-form-item>
        <a-form-item label='{{ i18n "pages.xray.wireguard.domainStrategy" }}'>
          <a-select v-model="outbound.settings.domainStrategy" :dropdown-class-name="themeSwitcher.currentTheme">
            <a-select-option v-for="wds in ['', ...WireguardDomainStrategy]" :value="wds">[[ wds ]]</a-select-option>
          </a-select>
        </a-form-item>
        <a-form-item label='MTU'>
          <a-input-number v-model.number="outbound.settings.mtu"></a-input-number>
        </a-form-item>
        <a-form-item label='Workers'>
          <a-input-number min="0" v-model.number="outbound.settings.workers"></a-input-number>
        </a-form-item>
        <a-form-item label='Kernel Mode'>
          <a-switch v-model="outbound.settings.kernelMode"></a-switch>
        </a-form-item>
        <a-form-item>
          <template slot="label">
            <a-tooltip>
              <template slot="title">
                <span>{{ i18n "pages.xray.rules.useComma" }}</span>
              </template> Reserved <a-icon type="question-circle"></a-icon>
            </a-tooltip>
          </template>
          <a-input v-model="outbound.settings.reserved"></a-input>
        </a-form-item>
        <a-form-item label="Peers">
          <a-button icon="plus" type="primary" size="small" @click="outbound.settings.addPeer()"></a-button>
        </a-form-item>
        <a-form v-for="(peer, index) in outbound.settings.peers" :colon="false" :label-col="{ md: {span:8} }" :wrapper-col="{ md: {span:14} }">
          <a-divider style="margin:0;"> Peer [[ index + 1 ]] <a-icon v-if="outbound.settings.peers.length>1" type="delete" @click="() => outbound.settings.delPeer(index)" style="color: rgb(255, 77, 79);cursor: pointer;"></a-icon>
          </a-divider>
          <a-form-item label='{{ i18n "pages.xray.wireguard.endpoint" }}'>
            <a-input v-model.trim="peer.endpoint"></a-input>
          </a-form-item>
          <a-form-item label='{{ i18n "pages.xray.wireguard.publicKey" }}'>
            <a-input v-model.trim="peer.publicKey"></a-input>
          </a-form-item>
          <a-form-item label='{{ i18n "pages.xray.wireguard.psk" }}'>
            <a-input v-model.trim="peer.psk"></a-input>
          </a-form-item>
          <a-form-item>
            <template slot="label">
              {{ i18n "pages.xray.wireguard.allowedIPs" }}
              <a-button icon="plus" type="primary" size="small" @click="peer.allowedIPs.push('')"></a-button>
            </template>
            <template v-for="(aip, index) in peer.allowedIPs" style="margin-bottom: 10px;">
              <a-input v-model.trim="peer.allowedIPs[index]">
                <a-button icon="minus" v-if="peer.allowedIPs.length>1" slot="addonAfter" size="small" @click="peer.allowedIPs.splice(index, 1)"></a-button>
              </a-input>
            </template>
          </a-form-item>
          <a-form-item label='Keep Alive'>
            <a-input-number v-model.number="peer.keepAlive" :min="0"></a-input-number>
          </a-form-item>
        </a-form>
      </template>

<!-- Address + Port -->
<template v-if="outbound.hasAddressPort()">
        <a-form-item label='{{ i18n "pages.inbounds.address" }}'>
            <a-input v-model.trim="outbound.settings.address"></a-input>
        </a-form-item>
        <a-form-item label='{{ i18n "pages.inbounds.port" }}'>
            <a-input-number v-model.number="outbound.settings.port" :min="1" :max="65532"></a-input-number>
        </a-form-item>
</template>

<!-- Vnext (vless/vmess) settings -->
<template v-if="[Protocols.VMess, Protocols.VLESS].includes(outbound.protocol)">
        <a-form-item label='ID'>
            <a-input v-model.trim="outbound.settings.id"></a-input>
        </a-form-item>
 <!-- vless settings -->
 <template v-if="outbound.canEnableTlsFlow()">
        <a-form-item label='Flow'>
            <a-select v-model="outbound.settings.flow" :dropdown-class-name="themeSwitcher.currentTheme">
                <a-select-option value="" selected>{{ i18n "none" }}</a-select-option>
                <a-select-option v-for="key in TLS_FLOW_CONTROL" :value="key">[[ key ]]</a-select-option>
            </a-select>
        </a-form-item>
    </template>
</template>

<!-- Servers (trojan/shadowsocks/socks/http) settings -->
<template v-if="outbound.hasServers()">
    <!-- http / socks -->
    <template v-if="outbound.hasUsername()">
        <a-form-item label='{{ i18n "username" }}'>
            <a-input v-model.trim="outbound.settings.user"></a-input>
        </a-form-item>
        <a-form-item label='{{ i18n "password" }}'>
            <a-input v-model.trim="outbound.settings.pass"></a-input>
        </a-form-item>
    </template>
<!-- trojan/shadowsocks -->
<template v-if="[Protocols.Trojan, Protocols.Shadowsocks].includes(outbound.protocol)">
        <a-form-item label='{{ i18n "password" }}'>
        <a-input v-model.trim="outbound.settings.password"></a-input>
        </a-form-item>
    </template>
    <!-- shadowsocks -->
    <template v-if="outbound.protocol === Protocols.Shadowsocks">
        <a-form-item label='{{ i18n "encryption" }}'>
            <a-select v-model="outbound.settings.method" :dropdown-class-name="themeSwitcher.currentTheme">
                <a-select-option v-for="(method, method_name) in SSMethods" :value="method">[[ method_name ]]</a-select-option>
            </a-select>
        </a-form-item>
        <a-form-item label='UDP over TCP'>
            <a-switch v-model="outbound.settings.uot"></a-switch>
          </a-form-item>
          <a-form-item label='UoTVersion'>
            <a-input-number v-model.number="outbound.settings.UoTVersion" :min="1" :max="2"></a-input-number>
          </a-form-item>
        </template>
      </template>

<!-- stream settings -->
<template v-if="outbound.canEnableStream()">
    <a-form-item label='{{ i18n "transmission" }}'>
        <a-select v-model="outbound.stream.network" @change="streamNetworkChange"
            :dropdown-class-name="themeSwitcher.currentTheme">
            <a-select-option value="tcp">TCP</a-select-option>
            <a-select-option value="kcp">mKCP</a-select-option>
            <a-select-option value="ws">WebSocket</a-select-option>
            <a-select-option value="http">H2</a-select-option>
            <a-select-option value="quic">QUIC</a-select-option>
            <a-select-option value="grpc">gRPC</a-select-option>
            <a-select-option value="httpupgrade">HTTPUpgrade</a-select-option>
<<<<<<< HEAD
            <a-select-option value="splithttp">SplitHTTP</a-select-option>
          </a-select>
=======
        </a-select>
    </a-form-item>
    <template v-if="outbound.stream.network === 'tcp'">
        <a-form-item label='HTTP {{ i18n "camouflage" }}'>
            <a-switch :checked="outbound.stream.tcp.type === 'http'"
                @change="checked => outbound.stream.tcp.type = checked ? 'http' : 'none'">
            </a-switch>
>>>>>>> 990a690f
        </a-form-item>
        <template v-if="outbound.stream.tcp.type == 'http'">
            <a-form-item label='{{ i18n "host" }}'>
                <a-input v-model.trim="outbound.stream.tcp.host"></a-input>
            </a-form-item>
            <a-form-item label='{{ i18n "path" }}'>
                <a-input v-model.trim="outbound.stream.tcp.path"></a-input>
            </a-form-item>
        </template>
    </template>

    <!-- kcp -->
    <template v-if="outbound.stream.network === 'kcp'">
        <a-form-item label='{{ i18n "camouflage" }}'>
            <a-select v-model="outbound.stream.kcp.type" :dropdown-class-name="themeSwitcher.currentTheme">
                <a-select-option value="none">None</a-select-option>
                <a-select-option value="srtp">SRTP</a-select-option>
                <a-select-option value="utp">uTP</a-select-option>
                <a-select-option value="wechat-video">WeChat</a-select-option>
                <a-select-option value="dtls">DTLS 1.2</a-select-option>
                <a-select-option value="wireguard">WireGuard</a-select-option>
                <a-select-option value="dns">DNS</a-select-option>
            </a-select>
        </a-form-item>
        <a-form-item label='{{ i18n "password" }}'>
            <a-input v-model="outbound.stream.kcp.seed"></a-input>
        </a-form-item>
        <a-form-item label='MTU'>
            <a-input-number v-model.number="outbound.stream.kcp.mtu"></a-input-number>
        </a-form-item>
        <a-form-item label='TTI (ms)'>
            <a-input-number v-model.number="outbound.stream.kcp.tti"></a-input-number>
        </a-form-item>
        <a-form-item label='Uplink (MB/s)'>
            <a-input-number v-model.number="outbound.stream.kcp.upCap"></a-input-number>
        </a-form-item>
        <a-form-item label='Downlink (MB/s)'>
            <a-input-number v-model.number="outbound.stream.kcp.downCap"></a-input-number>
        </a-form-item>
        <a-form-item label='Congestion'>
            <a-switch v-model="outbound.stream.kcp.congestion"></a-switch>
        </a-form-item>
        <a-form-item label='Read Buffer (MB)'>
            <a-input-number v-model.number="outbound.stream.kcp.readBuffer"></a-input-number>
        </a-form-item>
        <a-form-item label='Write Buffer (MB)'>
            <a-input-number v-model.number="outbound.stream.kcp.writeBuffer"></a-input-number>
        </a-form-item>
    </template>

    <!-- ws -->
    <template v-if="outbound.stream.network === 'ws'">
        <a-form-item label='{{ i18n "host" }}'>
            <a-input v-model="outbound.stream.ws.host"></a-input>
        </a-form-item>
        <a-form-item label='{{ i18n "path" }}'>
            <a-input v-model.trim="outbound.stream.ws.path"></a-input>
        </a-form-item>
    </template>

    <!-- http -->
    <template v-if="outbound.stream.network === 'http'">
        <a-form-item label='{{ i18n "host" }}'>
            <a-input v-model.trim="outbound.stream.http.host"></a-input>
        </a-form-item>
        <a-form-item label='{{ i18n "path" }}'>
            <a-input v-model.trim="outbound.stream.http.path"></a-input>
        </a-form-item>
    </template>

    <!-- quic -->
    <template v-if="outbound.stream.network === 'quic'">
        <a-form-item label='{{ i18n "pages.inbounds.stream.quic.encryption" }}'>
            <a-select v-model="outbound.stream.quic.security" :dropdown-class-name="themeSwitcher.currentTheme">
                <a-select-option value="none">None</a-select-option>
                <a-select-option value="aes-128-gcm">AES-128-GCM</a-select-option>
                <a-select-option value="chacha20-poly1305">CHACHA20-POLY1305</a-select-option>
            </a-select>
        </a-form-item>
        <a-form-item label='{{ i18n "password" }}'>
            <a-input v-model.trim="outbound.stream.quic.key"></a-input>
        </a-form-item>
        <a-form-item label='{{ i18n "camouflage" }}'>
            <a-select v-model="outbound.stream.quic.type" :dropdown-class-name="themeSwitcher.currentTheme">
                <a-select-option value="none">None</a-select-option>
                <a-select-option value="srtp">SRTP</a-select-option>
                <a-select-option value="utp">uTP</a-select-option>
                <a-select-option value="wechat-video">WeChat</a-select-option>
                <a-select-option value="dtls">DTLS 1.2</a-select-option>
                <a-select-option value="wireguard">WireGuard</a-select-option>
            </a-select>
        </a-form-item>
    </template>

    <!-- grpc -->
    <template v-if="outbound.stream.network === 'grpc'">
        <a-form-item label='Service Name'>
            <a-input v-model.trim="outbound.stream.grpc.serviceName"></a-input>
        </a-form-item>
        <a-form-item label="Authority">
            <a-input v-model.trim="outbound.stream.grpc.authority"></a-input>
        </a-form-item>
        <a-form-item label='Multi Mode'>
            <a-switch v-model="outbound.stream.grpc.multiMode"></a-switch>
        </a-form-item>
    </template>

    <!-- httpupgrade -->
    <template v-if="outbound.stream.network === 'httpupgrade'">
        <a-form-item label='{{ i18n "host" }}'>
            <a-input v-model="outbound.stream.httpupgrade.host"></a-input>
        </a-form-item>
        <a-form-item label='{{ i18n "path" }}'>
            <a-input v-model.trim="outbound.stream.httpupgrade.path"></a-input>
<<<<<<< HEAD
          </a-form-item>
        </template>

        <!-- splithttp -->
        <template v-if="outbound.stream.network === 'splithttp'">
          <a-form-item label='{{ i18n "host" }}'>
            <a-input v-model="outbound.stream.splithttp.host"></a-input>
          </a-form-item>
          <a-form-item label='{{ i18n "path" }}'>
            <a-input v-model.trim="outbound.stream.splithttp.path"></a-input>
          </a-form-item>
        </template>
      </template>
=======
        </a-form-item>
    </template>
</template>
>>>>>>> 990a690f

<!-- tls settings -->
<template v-if="outbound.canEnableTls()">
    <a-form-item label='{{ i18n "security" }}'>
        <a-radio-group v-model="outbound.stream.security" button-style="solid">
            <a-radio-button value="none">{{ i18n "none" }}</a-radio-button>
            <a-radio-button value="tls">TLS</a-radio-button>
            <a-radio-button v-if="outbound.canEnableReality()" value="reality">Reality</a-radio-button>
        </a-radio-group>
    </a-form-item>
    <template v-if="outbound.stream.isTls">
        <a-form-item label="SNI" placeholder="Server Name Indication">
            <a-input v-model.trim="outbound.stream.tls.serverName"></a-input>
        </a-form-item>
        <a-form-item label="uTLS">
            <a-select v-model="outbound.stream.tls.fingerprint" 
            :dropdown-class-name="themeSwitcher.currentTheme">
                <a-select-option value=''>None</a-select-option>
                <a-select-option v-for="key in UTLS_FINGERPRINT" :value="key">[[ key ]]</a-select-option>
            </a-select>
        </a-form-item>
        <a-form-item label="ALPN">
            <a-select mode="multiple" 
            :dropdown-class-name="themeSwitcher.currentTheme"
                v-model="outbound.stream.tls.alpn">
                <a-select-option v-for="alpn in ALPN_OPTION" :value="alpn">[[ alpn ]]</a-select-option>
            </a-select>
        </a-form-item>
        <a-form-item label="Allow Insecure">
            <a-switch v-model="outbound.stream.tls.allowInsecure"></a-switch>
        </a-form-item>
    </template>

    <!-- reality settings -->
    <template v-if="outbound.stream.isReality">
        <a-form-item label="SNI">
            <a-input v-model.trim="outbound.stream.reality.serverName"></a-input>
        </a-form-item>
        <a-form-item label="uTLS">
            <a-select v-model="outbound.stream.reality.fingerprint" 
            :dropdown-class-name="themeSwitcher.currentTheme">
                <a-select-option v-for="key in UTLS_FINGERPRINT" :value="key">[[ key ]]</a-select-option>
            </a-select>
        </a-form-item>
        <a-form-item label="Short ID">
            <a-input v-model.trim="outbound.stream.reality.shortId" style="width:250px"></a-input>
        </a-form-item>
        <a-form-item label="SpiderX">
            <a-input v-model.trim="outbound.stream.reality.spiderX" style="width:250px"></a-input>
        </a-form-item>
        <a-form-item label="Public Key">
            <a-input v-model.trim="outbound.stream.reality.publicKey"></a-input>
        </a-form-item>
    </template>
</template>

<!-- sockopt settings -->
    <a-form-item label="Sockopts">
        <a-switch v-model="outbound.stream.sockoptSwitch"></a-switch>
    </a-form-item>
    <template v-if="outbound.stream.sockoptSwitch">
        <a-form-item label="Dialer Proxy">
            <a-select v-model="outbound.stream.sockopt.dialerProxy" :dropdown-class-name="themeSwitcher.currentTheme">
                <a-select-option v-for="tag in ['', ...outModal.tags]" :value="tag">[[ tag ]]</a-select-option>
            </a-select>
        </a-form-item>
        <a-form-item label="TCP Fast Open">
            <a-switch v-model="outbound.stream.sockopt.tcpFastOpen"></a-switch>
        </a-form-item>
        <a-form-item label="Keep Alive Interval">
            <a-input-number v-model="outbound.stream.sockopt.tcpKeepAliveInterval" :min="0"></a-input-number>
        </a-form-item>
        <a-form-item label="Multipath TCP">
          <a-switch v-model.trim="outbound.stream.sockopt.tcpMptcp"></a-switch>
      </a-form-item>
        <a-form-item label="TCP No-Delay">
            <a-switch v-model="outbound.stream.sockopt.tcpNoDelay"></a-switch>
        </a-form-item>
</template>

<!-- mux settings -->
<template v-if="outbound.canEnableMux()">
    <a-form-item label="Mux">
        <a-switch v-model="outbound.mux.enabled"></a-switch>
    </a-form-item>
    <template v-if="outbound.mux.enabled">
        <a-form-item label="Concurrency">
            <a-input-number v-model="outbound.mux.concurrency" :min="-1" :max="1024"></a-input-number>
        </a-form-item>
        <a-form-item label="xudp Concurrency">
            <a-input-number v-model="outbound.mux.xudpConcurrency" :min="-1" :max="1024"></a-input-number>
        </a-form-item>
        <a-form-item label="xudp UDP 443">
            <a-select v-model="outbound.mux.xudpProxyUDP443" :dropdown-class-name="themeSwitcher.currentTheme">
                <a-select-option v-for="c in ['reject', 'allow', 'skip']" :value="c">[[ c ]]</a-select-option>
            </a-select>
        </a-form-item>
    </template>
</template>

</a-form>
</a-tab-pane>
<a-tab-pane key="2" tab="JSON" force-render="true">
    <a-form-item style="margin: 10px 0">
        Link: <a-input v-model.trim="outModal.link" style="width: 300px; margin-right: 5px;" placeholder="vmess:// vless:// trojan:// ss://"></a-input>
        <a-button @click="convertLink" type="primary"><a-icon type="form"></a-icon></a-button>
    </a-form-item>
        <textarea style="position:absolute; left: -800px;" id="outboundJson"></textarea>
</a-tab-pane>
</a-tabs>
{{end}}<|MERGE_RESOLUTION|>--- conflicted
+++ resolved
@@ -227,19 +227,13 @@
             <a-select-option value="quic">QUIC</a-select-option>
             <a-select-option value="grpc">gRPC</a-select-option>
             <a-select-option value="httpupgrade">HTTPUpgrade</a-select-option>
-<<<<<<< HEAD
             <a-select-option value="splithttp">SplitHTTP</a-select-option>
-          </a-select>
-=======
         </a-select>
     </a-form-item>
     <template v-if="outbound.stream.network === 'tcp'">
-        <a-form-item label='HTTP {{ i18n "camouflage" }}'>
-            <a-switch :checked="outbound.stream.tcp.type === 'http'"
-                @change="checked => outbound.stream.tcp.type = checked ? 'http' : 'none'">
-            </a-switch>
->>>>>>> 990a690f
-        </a-form-item>
+          <a-form-item label='HTTP {{ i18n "camouflage" }}'>
+            <a-switch :checked="outbound.stream.tcp.type === 'http'" @change="checked => outbound.stream.tcp.type = checked ? 'http' : 'none'"></a-switch>
+          </a-form-item>
         <template v-if="outbound.stream.tcp.type == 'http'">
             <a-form-item label='{{ i18n "host" }}'>
                 <a-input v-model.trim="outbound.stream.tcp.host"></a-input>
@@ -353,7 +347,6 @@
         </a-form-item>
         <a-form-item label='{{ i18n "path" }}'>
             <a-input v-model.trim="outbound.stream.httpupgrade.path"></a-input>
-<<<<<<< HEAD
           </a-form-item>
         </template>
 
@@ -367,11 +360,6 @@
           </a-form-item>
         </template>
       </template>
-=======
-        </a-form-item>
-    </template>
-</template>
->>>>>>> 990a690f
 
 <!-- tls settings -->
 <template v-if="outbound.canEnableTls()">
