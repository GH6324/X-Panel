package service

import (
	_ "embed"
	"encoding/json"
	"errors"
	"fmt"
	"reflect"
	"strconv"
	"strings"
	"time"

	"x-ui/database"
	"x-ui/database/model"
	"x-ui/logger"
	"x-ui/util/common"
	"x-ui/util/random"
	"x-ui/util/reflect_util"
	"x-ui/web/entity"
	"x-ui/xray"
)

//go:embed config.json
var xrayTemplateConfig string

var defaultValueMap = map[string]string{
	"xrayTemplateConfig": xrayTemplateConfig,
	"webListen":          "",
	"webDomain":          "",
	"webPort":            "2053",
	"webCertFile":        "",
	"webKeyFile":         "",
	"secret":             random.Seq(32),
	"webBasePath":        "/",
	"sessionMaxAge":      "0",
	"pageSize":           "50",
	"expireDiff":         "0",
	"trafficDiff":        "0",
	"remarkModel":        "-ieo",
	"timeLocation":       "Asia/Shanghai",
	"tgBotEnable":        "false",
	"tgBotToken":         "",
	"tgBotProxy":         "",
	"tgBotChatId":        "",
	"tgRunTime":          "@daily",
	"tgBotBackup":        "false",
	"tgBotLoginNotify":   "true",
<<<<<<< HEAD
	"tgCpu":              "80",
	"tgLang":             "en-US",
=======
	"tgCpu":              "0",
	"tgLang":             "zh-Hans",
>>>>>>> dced9299
	"secretEnable":       "false",
	"subEnable":          "false",
	"subListen":          "",
	"subPort":            "2096",
	"subPath":            "/sub/",
	"subDomain":          "",
	"subCertFile":        "",
	"subKeyFile":         "",
	"subUpdates":         "12",
	"subEncrypt":         "true",
	"subShowInfo":        "true",
	"subURI":             "",
	"subJsonPath":        "/json/",
	"subJsonURI":         "",
	"subJsonFragment":    "",
	"subJsonMux":         "",
	"subJsonRules":       "",
	"datepicker":         "gregorian",
	"warp":               "",
}

type SettingService struct{}

func (s *SettingService) GetDefaultJsonConfig() (interface{}, error) {
	var jsonData interface{}
	err := json.Unmarshal([]byte(xrayTemplateConfig), &jsonData)
	if err != nil {
		return nil, err
	}
	return jsonData, nil
}

func (s *SettingService) GetAllSetting() (*entity.AllSetting, error) {
	db := database.GetDB()
	settings := make([]*model.Setting, 0)
	err := db.Model(model.Setting{}).Not("key = ?", "xrayTemplateConfig").Find(&settings).Error
	if err != nil {
		return nil, err
	}
	allSetting := &entity.AllSetting{}
	t := reflect.TypeOf(allSetting).Elem()
	v := reflect.ValueOf(allSetting).Elem()
	fields := reflect_util.GetFields(t)

	setSetting := func(key, value string) (err error) {
		defer func() {
			panicErr := recover()
			if panicErr != nil {
				err = errors.New(fmt.Sprint(panicErr))
			}
		}()

		var found bool
		var field reflect.StructField
		for _, f := range fields {
			if f.Tag.Get("json") == key {
				field = f
				found = true
				break
			}
		}

		if !found {
			// Some settings are automatically generated, no need to return to the front end to modify the user
			return nil
		}

		fieldV := v.FieldByName(field.Name)
		switch t := fieldV.Interface().(type) {
		case int:
			n, err := strconv.ParseInt(value, 10, 64)
			if err != nil {
				return err
			}
			fieldV.SetInt(n)
		case string:
			fieldV.SetString(value)
		case bool:
			fieldV.SetBool(value == "true")
		default:
			return common.NewErrorf("unknown field %v type %v", key, t)
		}
		return
	}

	keyMap := map[string]bool{}
	for _, setting := range settings {
		err := setSetting(setting.Key, setting.Value)
		if err != nil {
			return nil, err
		}
		keyMap[setting.Key] = true
	}

	for key, value := range defaultValueMap {
		if keyMap[key] {
			continue
		}
		err := setSetting(key, value)
		if err != nil {
			return nil, err
		}
	}

	return allSetting, nil
}

func (s *SettingService) ResetSettings() error {
	db := database.GetDB()
	err := db.Where("1 = 1").Delete(model.Setting{}).Error
	if err != nil {
		return err
	}
	return db.Model(model.User{}).
		Where("1 = 1").
		Update("login_secret", "").Error
}

func (s *SettingService) getSetting(key string) (*model.Setting, error) {
	db := database.GetDB()
	setting := &model.Setting{}
	err := db.Model(model.Setting{}).Where("key = ?", key).First(setting).Error
	if err != nil {
		return nil, err
	}
	return setting, nil
}

func (s *SettingService) saveSetting(key string, value string) error {
	setting, err := s.getSetting(key)
	db := database.GetDB()
	if database.IsNotFound(err) {
		return db.Create(&model.Setting{
			Key:   key,
			Value: value,
		}).Error
	} else if err != nil {
		return err
	}
	setting.Key = key
	setting.Value = value
	return db.Save(setting).Error
}

func (s *SettingService) getString(key string) (string, error) {
	setting, err := s.getSetting(key)
	if database.IsNotFound(err) {
		value, ok := defaultValueMap[key]
		if !ok {
			return "", common.NewErrorf("key <%v> not in defaultValueMap", key)
		}
		return value, nil
	} else if err != nil {
		return "", err
	}
	return setting.Value, nil
}

func (s *SettingService) setString(key string, value string) error {
	return s.saveSetting(key, value)
}

func (s *SettingService) getBool(key string) (bool, error) {
	str, err := s.getString(key)
	if err != nil {
		return false, err
	}
	return strconv.ParseBool(str)
}

func (s *SettingService) setBool(key string, value bool) error {
	return s.setString(key, strconv.FormatBool(value))
}

func (s *SettingService) getInt(key string) (int, error) {
	str, err := s.getString(key)
	if err != nil {
		return 0, err
	}
	return strconv.Atoi(str)
}

func (s *SettingService) setInt(key string, value int) error {
	return s.setString(key, strconv.Itoa(value))
}

func (s *SettingService) GetXrayConfigTemplate() (string, error) {
	return s.getString("xrayTemplateConfig")
}

func (s *SettingService) GetListen() (string, error) {
	return s.getString("webListen")
}

func (s *SettingService) GetWebDomain() (string, error) {
	return s.getString("webDomain")
}

func (s *SettingService) GetTgBotToken() (string, error) {
	return s.getString("tgBotToken")
}

func (s *SettingService) SetTgBotToken(token string) error {
	return s.setString("tgBotToken", token)
}

func (s *SettingService) GetTgBotProxy() (string, error) {
	return s.getString("tgBotProxy")
}

func (s *SettingService) SetTgBotProxy(token string) error {
	return s.setString("tgBotProxy", token)
}

func (s *SettingService) GetTgBotChatId() (string, error) {
	return s.getString("tgBotChatId")
}

func (s *SettingService) SetTgBotChatId(chatIds string) error {
	return s.setString("tgBotChatId", chatIds)
}

func (s *SettingService) GetTgbotEnabled() (bool, error) {
	return s.getBool("tgBotEnable")
}

func (s *SettingService) SetTgbotEnabled(value bool) error {
	return s.setBool("tgBotEnable", value)
}

func (s *SettingService) GetTgbotRuntime() (string, error) {
	return s.getString("tgRunTime")
}

func (s *SettingService) SetTgbotRuntime(time string) error {
	return s.setString("tgRunTime", time)
}

func (s *SettingService) GetTgBotBackup() (bool, error) {
	return s.getBool("tgBotBackup")
}

func (s *SettingService) GetTgBotLoginNotify() (bool, error) {
	return s.getBool("tgBotLoginNotify")
}

func (s *SettingService) GetTgCpu() (int, error) {
	return s.getInt("tgCpu")
}

func (s *SettingService) GetTgLang() (string, error) {
	return s.getString("tgLang")
}

func (s *SettingService) GetPort() (int, error) {
	return s.getInt("webPort")
}

func (s *SettingService) SetPort(port int) error {
	return s.setInt("webPort", port)
}

func (s *SettingService) SetCertFile(webCertFile string) error {
	return s.setString("webCertFile", webCertFile)
}

func (s *SettingService) GetCertFile() (string, error) {
	return s.getString("webCertFile")
}

func (s *SettingService) SetKeyFile(webKeyFile string) error {
	return s.setString("webKeyFile", webKeyFile)
}

func (s *SettingService) GetKeyFile() (string, error) {
	return s.getString("webKeyFile")
}

func (s *SettingService) GetExpireDiff() (int, error) {
	return s.getInt("expireDiff")
}

func (s *SettingService) GetTrafficDiff() (int, error) {
	return s.getInt("trafficDiff")
}

func (s *SettingService) GetSessionMaxAge() (int, error) {
	return s.getInt("sessionMaxAge")
}

func (s *SettingService) GetRemarkModel() (string, error) {
	return s.getString("remarkModel")
}

func (s *SettingService) GetSecretStatus() (bool, error) {
	return s.getBool("secretEnable")
}

func (s *SettingService) SetSecretStatus(value bool) error {
	return s.setBool("secretEnable", value)
}

func (s *SettingService) GetSecret() ([]byte, error) {
	secret, err := s.getString("secret")
	if secret == defaultValueMap["secret"] {
		err := s.saveSetting("secret", secret)
		if err != nil {
			logger.Warning("save secret failed:", err)
		}
	}
	return []byte(secret), err
}

func (s *SettingService) SetBasePath(basePath string) error {
	if !strings.HasPrefix(basePath, "/") {
		basePath = "/" + basePath
	}
	if !strings.HasSuffix(basePath, "/") {
		basePath += "/"
	}
	return s.setString("webBasePath", basePath)
}

func (s *SettingService) GetBasePath() (string, error) {
	basePath, err := s.getString("webBasePath")
	if err != nil {
		return "", err
	}
	if !strings.HasPrefix(basePath, "/") {
		basePath = "/" + basePath
	}
	if !strings.HasSuffix(basePath, "/") {
		basePath += "/"
	}
	return basePath, nil
}

func (s *SettingService) GetTimeLocation() (*time.Location, error) {
	l, err := s.getString("timeLocation")
	if err != nil {
		return nil, err
	}
	location, err := time.LoadLocation(l)
	if err != nil {
		defaultLocation := defaultValueMap["timeLocation"]
		logger.Errorf("location <%v> not exist, using default location: %v", l, defaultLocation)
		return time.LoadLocation(defaultLocation)
	}
	return location, nil
}

func (s *SettingService) GetSubEnable() (bool, error) {
	return s.getBool("subEnable")
}

func (s *SettingService) GetSubListen() (string, error) {
	return s.getString("subListen")
}

func (s *SettingService) GetSubPort() (int, error) {
	return s.getInt("subPort")
}

func (s *SettingService) GetSubPath() (string, error) {
	return s.getString("subPath")
}

func (s *SettingService) GetSubJsonPath() (string, error) {
	return s.getString("subJsonPath")
}

func (s *SettingService) GetSubDomain() (string, error) {
	return s.getString("subDomain")
}

func (s *SettingService) GetSubCertFile() (string, error) {
	return s.getString("subCertFile")
}

func (s *SettingService) GetSubKeyFile() (string, error) {
	return s.getString("subKeyFile")
}

func (s *SettingService) GetSubUpdates() (string, error) {
	return s.getString("subUpdates")
}

func (s *SettingService) GetSubEncrypt() (bool, error) {
	return s.getBool("subEncrypt")
}

func (s *SettingService) GetSubShowInfo() (bool, error) {
	return s.getBool("subShowInfo")
}

func (s *SettingService) GetPageSize() (int, error) {
	return s.getInt("pageSize")
}

func (s *SettingService) GetSubURI() (string, error) {
	return s.getString("subURI")
}

func (s *SettingService) GetSubJsonURI() (string, error) {
	return s.getString("subJsonURI")
}

func (s *SettingService) GetSubJsonFragment() (string, error) {
	return s.getString("subJsonFragment")
}

func (s *SettingService) GetSubJsonMux() (string, error) {
	return s.getString("subJsonMux")
}

func (s *SettingService) GetSubJsonRules() (string, error) {
	return s.getString("subJsonRules")
}

func (s *SettingService) GetDatepicker() (string, error) {
	return s.getString("datepicker")
}

func (s *SettingService) GetWarp() (string, error) {
	return s.getString("warp")
}

func (s *SettingService) SetWarp(data string) error {
	return s.setString("warp", data)
}

func (s *SettingService) GetIpLimitEnable() (bool, error) {
	accessLogPath, err := xray.GetAccessLogPath()
	if err != nil {
		return false, err
	}
	return (accessLogPath != "none" && accessLogPath != ""), nil
}

func (s *SettingService) UpdateAllSetting(allSetting *entity.AllSetting) error {
	if err := allSetting.CheckValid(); err != nil {
		return err
	}

	v := reflect.ValueOf(allSetting).Elem()
	t := reflect.TypeOf(allSetting).Elem()
	fields := reflect_util.GetFields(t)
	errs := make([]error, 0)
	for _, field := range fields {
		key := field.Tag.Get("json")
		fieldV := v.FieldByName(field.Name)
		value := fmt.Sprint(fieldV.Interface())
		err := s.saveSetting(key, value)
		if err != nil {
			errs = append(errs, err)
		}
	}
	return common.Combine(errs...)
}

func (s *SettingService) GetDefaultXrayConfig() (interface{}, error) {
	var jsonData interface{}
	err := json.Unmarshal([]byte(xrayTemplateConfig), &jsonData)
	if err != nil {
		return nil, err
	}
	return jsonData, nil
}

func (s *SettingService) GetDefaultSettings(host string) (interface{}, error) {
	type settingFunc func() (interface{}, error)
	settings := map[string]settingFunc{
		"expireDiff":    func() (interface{}, error) { return s.GetExpireDiff() },
		"trafficDiff":   func() (interface{}, error) { return s.GetTrafficDiff() },
		"pageSize":      func() (interface{}, error) { return s.GetPageSize() },
		"defaultCert":   func() (interface{}, error) { return s.GetCertFile() },
		"defaultKey":    func() (interface{}, error) { return s.GetKeyFile() },
		"tgBotEnable":   func() (interface{}, error) { return s.GetTgbotEnabled() },
		"subEnable":     func() (interface{}, error) { return s.GetSubEnable() },
		"subURI":        func() (interface{}, error) { return s.GetSubURI() },
		"subJsonURI":    func() (interface{}, error) { return s.GetSubJsonURI() },
		"remarkModel":   func() (interface{}, error) { return s.GetRemarkModel() },
		"datepicker":    func() (interface{}, error) { return s.GetDatepicker() },
		"ipLimitEnable": func() (interface{}, error) { return s.GetIpLimitEnable() },
	}

	result := make(map[string]interface{})

	for key, fn := range settings {
		value, err := fn()
		if err != nil {
			return "", err
		}
		result[key] = value
	}

	if result["subEnable"].(bool) && (result["subURI"].(string) == "" || result["subJsonURI"].(string) == "") {
		subURI := ""
		subPort, _ := s.GetSubPort()
		subPath, _ := s.GetSubPath()
		subJsonPath, _ := s.GetSubJsonPath()
		subDomain, _ := s.GetSubDomain()
		subKeyFile, _ := s.GetSubKeyFile()
		subCertFile, _ := s.GetSubCertFile()
		subTLS := false
		if subKeyFile != "" && subCertFile != "" {
			subTLS = true
		}
		if subDomain == "" {
			subDomain = strings.Split(host, ":")[0]
		}
		if subTLS {
			subURI = "https://"
		} else {
			subURI = "http://"
		}
		if (subPort == 443 && subTLS) || (subPort == 80 && !subTLS) {
			subURI += subDomain
		} else {
			subURI += fmt.Sprintf("%s:%d", subDomain, subPort)
		}
		if result["subURI"].(string) == "" {
			result["subURI"] = subURI + subPath
		}
		if result["subJsonURI"].(string) == "" {
			result["subJsonURI"] = subURI + subJsonPath
		}
	}

	return result, nil
}<|MERGE_RESOLUTION|>--- conflicted
+++ resolved
@@ -45,13 +45,8 @@
 	"tgRunTime":          "@daily",
 	"tgBotBackup":        "false",
 	"tgBotLoginNotify":   "true",
-<<<<<<< HEAD
-	"tgCpu":              "80",
-	"tgLang":             "en-US",
-=======
-	"tgCpu":              "0",
+	"tgCpu":              "30",
 	"tgLang":             "zh-Hans",
->>>>>>> dced9299
 	"secretEnable":       "false",
 	"subEnable":          "false",
 	"subListen":          "",
