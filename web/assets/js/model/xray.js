const Protocols = {
    VMESS: 'vmess',
    VLESS: 'vless',
    TROJAN: 'trojan',
    SHADOWSOCKS: 'shadowsocks',
    DOKODEMO: 'dokodemo-door',
    SOCKS: 'socks',
    HTTP: 'http',
    WIREGUARD: 'wireguard',
};

const SSMethods = {
    AES_256_GCM: 'aes-256-gcm',
    AES_128_GCM: 'aes-128-gcm',
    CHACHA20_POLY1305: 'chacha20-poly1305',
    CHACHA20_IETF_POLY1305: 'chacha20-ietf-poly1305',
    XCHACHA20_POLY1305: 'xchacha20-poly1305',
    XCHACHA20_IETF_POLY1305: 'xchacha20-ietf-poly1305',
    BLAKE3_AES_128_GCM: '2022-blake3-aes-128-gcm',
    BLAKE3_AES_256_GCM: '2022-blake3-aes-256-gcm',
    BLAKE3_CHACHA20_POLY1305: '2022-blake3-chacha20-poly1305',
};

const XTLS_FLOW_CONTROL = {
    ORIGIN: "xtls-rprx-origin",
    DIRECT: "xtls-rprx-direct",
};

const TLS_FLOW_CONTROL = {
    VISION: "xtls-rprx-vision",
    VISION_UDP443: "xtls-rprx-vision-udp443",
};

const TLS_VERSION_OPTION = {
    TLS10: "1.0",
    TLS11: "1.1",
    TLS12: "1.2",
    TLS13: "1.3",
};

const TLS_CIPHER_OPTION = {
    RSA_AES_128_CBC: "TLS_RSA_WITH_AES_128_CBC_SHA",
    RSA_AES_256_CBC: "TLS_RSA_WITH_AES_256_CBC_SHA",
    RSA_AES_128_GCM: "TLS_RSA_WITH_AES_128_GCM_SHA256",
    RSA_AES_256_GCM: "TLS_RSA_WITH_AES_256_GCM_SHA384",
    AES_128_GCM: "TLS_AES_128_GCM_SHA256",
    AES_256_GCM: "TLS_AES_256_GCM_SHA384",
    CHACHA20_POLY1305: "TLS_CHACHA20_POLY1305_SHA256",
    ECDHE_ECDSA_AES_128_CBC: "TLS_ECDHE_ECDSA_WITH_AES_128_CBC_SHA",
    ECDHE_ECDSA_AES_256_CBC: "TLS_ECDHE_ECDSA_WITH_AES_256_CBC_SHA",
    ECDHE_RSA_AES_128_CBC: "TLS_ECDHE_RSA_WITH_AES_128_CBC_SHA",
    ECDHE_RSA_AES_256_CBC: "TLS_ECDHE_RSA_WITH_AES_256_CBC_SHA",
    ECDHE_ECDSA_AES_128_GCM: "TLS_ECDHE_ECDSA_WITH_AES_128_GCM_SHA256",
    ECDHE_ECDSA_AES_256_GCM: "TLS_ECDHE_ECDSA_WITH_AES_256_GCM_SHA384",
    ECDHE_RSA_AES_128_GCM: "TLS_ECDHE_RSA_WITH_AES_128_GCM_SHA256",
    ECDHE_RSA_AES_256_GCM: "TLS_ECDHE_RSA_WITH_AES_256_GCM_SHA384",
    ECDHE_ECDSA_CHACHA20_POLY1305: "TLS_ECDHE_ECDSA_WITH_CHACHA20_POLY1305_SHA256",
    ECDHE_RSA_CHACHA20_POLY1305: "TLS_ECDHE_RSA_WITH_CHACHA20_POLY1305_SHA256",
};

const UTLS_FINGERPRINT = {
    UTLS_CHROME: "chrome",
    UTLS_FIREFOX: "firefox",
    UTLS_SAFARI: "safari",
    UTLS_IOS: "ios",
    UTLS_android: "android",
    UTLS_EDGE: "edge",
    UTLS_360: "360",
    UTLS_QQ: "qq",
    UTLS_RANDOM: "random",
    UTLS_RANDOMIZED: "randomized",
};

const ALPN_OPTION = {
    H3: "h3",
    H2: "h2",
    HTTP1: "http/1.1",
};

const SNIFFING_OPTION = {
    HTTP:    "http",
    TLS:     "tls",
    QUIC:    "quic",
    FAKEDNS: "fakedns"
};

const USAGE_OPTION = {
    ENCIPHERMENT: "encipherment",
    VERIFY: "verify",
    ISSUE: "issue",
};

const DOMAIN_STRATEGY_OPTION = {
    AS_IS: "AsIs",
    USE_IP: "UseIP",
    USE_IPV6V4: "UseIPv6v4",
    USE_IPV6: "UseIPv6",
    USE_IPV4V6: "UseIPv4v6",
    USE_IPV4: "UseIPv4",
    FORCE_IP: "ForceIP",
    FORCE_IPV6V4: "ForceIPv6v4",
    FORCE_IPV6: "ForceIPv6",
    FORCE_IPV4V6: "ForceIPv4v6",
    FORCE_IPV4: "ForceIPv4",
};
const TCP_CONGESTION_OPTION = {
    BBR: "bbr",
    CUBIC: "cubic",
    RENO: "reno",
};

Object.freeze(Protocols);
Object.freeze(SSMethods);
Object.freeze(XTLS_FLOW_CONTROL);
Object.freeze(TLS_FLOW_CONTROL);
Object.freeze(TLS_VERSION_OPTION);
Object.freeze(TLS_CIPHER_OPTION);
Object.freeze(UTLS_FINGERPRINT);
Object.freeze(ALPN_OPTION);
Object.freeze(SNIFFING_OPTION);
Object.freeze(USAGE_OPTION);
Object.freeze(DOMAIN_STRATEGY_OPTION);
Object.freeze(TCP_CONGESTION_OPTION);

class XrayCommonClass {

    static toJsonArray(arr) {
        return arr.map(obj => obj.toJson());
    }

    static fromJson() {
        return new XrayCommonClass();
    }

    toJson() {
        return this;
    }

    toString(format=true) {
        return format ? JSON.stringify(this.toJson(), null, 2) : JSON.stringify(this.toJson());
    }

    static toHeaders(v2Headers) {
        let newHeaders = [];
        if (v2Headers) {
            Object.keys(v2Headers).forEach(key => {
                let values = v2Headers[key];
                if (typeof(values) === 'string') {
                    newHeaders.push({ name: key, value: values });
                } else {
                    for (let i = 0; i < values.length; ++i) {
                        newHeaders.push({ name: key, value: values[i] });
                    }
                }
            });
        }
        return newHeaders;
    }

    static toV2Headers(headers, arr=true) {
        let v2Headers = {};
        for (let i = 0; i < headers.length; ++i) {
            let name = headers[i].name;
            let value = headers[i].value;
            if (ObjectUtil.isEmpty(name) || ObjectUtil.isEmpty(value)) {
                continue;
            }
            if (!(name in v2Headers)) {
                v2Headers[name] = arr ? [value] : value;
            } else {
                if (arr) {
                    v2Headers[name].push(value);
                } else {
                    v2Headers[name] = value;
                }
            }
        }
        return v2Headers;
    }
}

class TcpStreamSettings extends XrayCommonClass {
    constructor(acceptProxyProtocol=false,
                type='none',
                request=new TcpStreamSettings.TcpRequest(),
                response=new TcpStreamSettings.TcpResponse(),
                ) {
        super();
        this.acceptProxyProtocol = acceptProxyProtocol;
        this.type = type;
        this.request = request;
        this.response = response;
    }

    static fromJson(json={}) {
        let header = json.header;
        if (!header) {
            header = {};
        }
        return new TcpStreamSettings(json.acceptProxyProtocol,
            header.type,
            TcpStreamSettings.TcpRequest.fromJson(header.request),
            TcpStreamSettings.TcpResponse.fromJson(header.response),
        );
    }

    toJson() {
        return {
            acceptProxyProtocol: this.acceptProxyProtocol,
            header: {
                type: this.type,
                request: this.type === 'http' ? this.request.toJson() : undefined,
                response: this.type === 'http' ? this.response.toJson() : undefined,
            },
        };
    }
}

TcpStreamSettings.TcpRequest = class extends XrayCommonClass {
    constructor(version='1.1',
                method='GET',
                path=['/'],
                headers=[],
    ) {
        super();
        this.version = version;
        this.method = method;
        this.path = path.length === 0 ? ['/'] : path;
        this.headers = headers;
    }

    addPath(path) {
        this.path.push(path);
    }

    removePath(index) {
        this.path.splice(index, 1);
    }

    addHeader(name, value) {
        this.headers.push({ name: name, value: value });
    }

    removeHeader(index) {
        this.headers.splice(index, 1);
    }

    static fromJson(json={}) {
        return new TcpStreamSettings.TcpRequest(
            json.version,
            json.method,
            json.path,
            XrayCommonClass.toHeaders(json.headers),
        );
    }

    toJson() {
        return {
            version: this.version,
            method: this.method,
            path: ObjectUtil.clone(this.path),
            headers: XrayCommonClass.toV2Headers(this.headers),
        };
    }
};

TcpStreamSettings.TcpResponse = class extends XrayCommonClass {
    constructor(version='1.1',
                status='200',
                reason='OK',
                headers=[],
    ) {
        super();
        this.version = version;
        this.status = status;
        this.reason = reason;
        this.headers = headers;
    }

    addHeader(name, value) {
        this.headers.push({ name: name, value: value });
    }

    removeHeader(index) {
        this.headers.splice(index, 1);
    }

    static fromJson(json={}) {
        return new TcpStreamSettings.TcpResponse(
            json.version,
            json.status,
            json.reason,
            XrayCommonClass.toHeaders(json.headers),
        );
    }

    toJson() {
        return {
            version: this.version,
            status: this.status,
            reason: this.reason,
            headers: XrayCommonClass.toV2Headers(this.headers),
        };
    }
};

class KcpStreamSettings extends XrayCommonClass {
    constructor(mtu=1350, tti=20,
                uplinkCapacity=5,
                downlinkCapacity=20,
                congestion=false,
                readBufferSize=2,
                writeBufferSize=2,
                type='none',
                seed=RandomUtil.randomSeq(10),
                ) {
        super();
        this.mtu = mtu;
        this.tti = tti;
        this.upCap = uplinkCapacity;
        this.downCap = downlinkCapacity;
        this.congestion = congestion;
        this.readBuffer = readBufferSize;
        this.writeBuffer = writeBufferSize;
        this.type = type;
        this.seed = seed;
    }

    static fromJson(json={}) {
        return new KcpStreamSettings(
            json.mtu,
            json.tti,
            json.uplinkCapacity,
            json.downlinkCapacity,
            json.congestion,
            json.readBufferSize,
            json.writeBufferSize,
            ObjectUtil.isEmpty(json.header) ? 'none' : json.header.type,
            json.seed,
        );
    }

    toJson() {
        return {
            mtu: this.mtu,
            tti: this.tti,
            uplinkCapacity: this.upCap,
            downlinkCapacity: this.downCap,
            congestion: this.congestion,
            readBufferSize: this.readBuffer,
            writeBufferSize: this.writeBuffer,
            header: {
                type: this.type,
            },
            seed: this.seed,
        };
    }
}

class WsStreamSettings extends XrayCommonClass {
    constructor(acceptProxyProtocol=false, path='/', host='', headers=[]) {
        super();
        this.acceptProxyProtocol = acceptProxyProtocol;
        this.path = path;
        this.host = host;
        this.headers = headers;
    }

    addHeader(name, value) {
        this.headers.push({ name: name, value: value });
    }

    removeHeader(index) {
        this.headers.splice(index, 1);
    }

    static fromJson(json={}) {
        return new WsStreamSettings(
            json.acceptProxyProtocol,
            json.path,
            json.host,
            XrayCommonClass.toHeaders(json.headers),
        );
    }

    toJson() {
        return {
            acceptProxyProtocol: this.acceptProxyProtocol,
            path: this.path,
            host: this.host,
            headers: XrayCommonClass.toV2Headers(this.headers, false),
        };
    }
}

class HttpStreamSettings extends XrayCommonClass {
    constructor(
        path='/',
        host=[''],
        ) {
        super();
        this.path = path;
        this.host = host.length === 0 ? [''] : host;
    }

    addHost(host) {
        this.host.push(host);
    }

    removeHost(index) {
        this.host.splice(index, 1);
    }

    static fromJson(json={}) {
        return new HttpStreamSettings(json.path, json.host);
    }

    toJson() {
        let host = [];
        for (let i = 0; i < this.host.length; ++i) {
            if (!ObjectUtil.isEmpty(this.host[i])) {
                host.push(this.host[i]);
            }
        }
        return {
            path: this.path,
            host: host,
        }
    }
}

class QuicStreamSettings extends XrayCommonClass {
    constructor(security='none',
                key=RandomUtil.randomSeq(10), type='none') {
        super();
        this.security = security;
        this.key = key;
        this.type = type;
    }

    static fromJson(json={}) {
        return new QuicStreamSettings(
            json.security,
            json.key,
            json.header ? json.header.type : 'none',
        );
    }

    toJson() {
        return {
            security: this.security,
            key: this.key,
            header: {
                type: this.type,
            }
        }
    }
}

class GrpcStreamSettings extends XrayCommonClass {
    constructor(
        serviceName="",
        authority="",
        multiMode=false,
        ) {
        super();
        this.serviceName = serviceName;
        this.authority = authority;
        this.multiMode = multiMode;
    }

    static fromJson(json={}) {
        return new GrpcStreamSettings(
            json.serviceName,
            json.authority,
            json.multiMode
            );
    }

    toJson() {
        return {
            serviceName: this.serviceName,
            authority: this.authority,
            multiMode: this.multiMode,
        }
    }
}

class HTTPUpgradeStreamSettings extends XrayCommonClass {
    constructor(acceptProxyProtocol=false, path='/', host='', headers=[]) {
        super();
        this.acceptProxyProtocol = acceptProxyProtocol;
        this.path = path;
        this.host = host;
        this.headers = headers;
    }

    addHeader(name, value) {
        this.headers.push({ name: name, value: value });
    }

    removeHeader(index) {
        this.headers.splice(index, 1);
    }

    static fromJson(json={}) {
        return new HTTPUpgradeStreamSettings(
            json.acceptProxyProtocol,
            json.path,
            json.host,
            XrayCommonClass.toHeaders(json.headers),
        );
    }

    toJson() {
        return {
            acceptProxyProtocol: this.acceptProxyProtocol,
            path: this.path,
            host: this.host,
            headers: XrayCommonClass.toV2Headers(this.headers, false),
        };
    }
}

class SplitHTTPStreamSettings extends XrayCommonClass {
    constructor(path='/', host='', headers=[] , maxUploadSize= 1000000, maxConcurrentUploads= 10) {
        super();
        this.path = path;
        this.host = host;
        this.headers = headers;
        this.maxUploadSize = maxUploadSize;
        this.maxConcurrentUploads = maxConcurrentUploads;
    }

    addHeader(name, value) {
        this.headers.push({ name: name, value: value });
    }

    removeHeader(index) {
        this.headers.splice(index, 1);
    }

    static fromJson(json={}) {
        return new SplitHTTPStreamSettings(
            json.path,
            json.host,
            XrayCommonClass.toHeaders(json.headers),
            json.maxUploadSize,
            json.maxConcurrentUploads,
        );
    }

    toJson() {
        return {
            path: this.path,
            host: this.host,
            headers: XrayCommonClass.toV2Headers(this.headers, false),
            maxUploadSize: this.maxUploadSize,
            maxConcurrentUploads: this.maxConcurrentUploads,
        };
    }
}

class TlsStreamSettings extends XrayCommonClass {
    constructor(serverName='',
                minVersion = TLS_VERSION_OPTION.TLS12,
                maxVersion = TLS_VERSION_OPTION.TLS13,
                cipherSuites = '',
                rejectUnknownSni = false,
                disableSystemRoot = false,
                enableSessionResumption = false,
                certificates=[new TlsStreamSettings.Cert()],
                alpn=[ALPN_OPTION.H3,ALPN_OPTION.H2,ALPN_OPTION.HTTP1],
                settings=new TlsStreamSettings.Settings()) {
        super();
        this.sni = serverName;
        this.minVersion = minVersion;
        this.maxVersion = maxVersion;
        this.cipherSuites = cipherSuites;
        this.rejectUnknownSni = rejectUnknownSni;
        this.disableSystemRoot = disableSystemRoot;
        this.enableSessionResumption = enableSessionResumption;
        this.certs = certificates;
        this.alpn = alpn;
        this.settings = settings;
    }

    addCert() {
        this.certs.push(new TlsStreamSettings.Cert());
    }

    removeCert(index) {
        this.certs.splice(index, 1);
    }

    static fromJson(json={}) {
        let certs;
        let settings;
        if (!ObjectUtil.isEmpty(json.certificates)) {
            certs = json.certificates.map(cert => TlsStreamSettings.Cert.fromJson(cert));
        }

		if (!ObjectUtil.isEmpty(json.settings)) {
            settings = new TlsStreamSettings.Settings(json.settings.allowInsecure , json.settings.fingerprint, json.settings.serverName, json.settings.domains);
        }
        return new TlsStreamSettings(
            json.serverName,
            json.minVersion,
            json.maxVersion,
            json.cipherSuites,
            json.rejectUnknownSni,
            json.disableSystemRoot,
            json.enableSessionResumption,
            certs,
            json.alpn,
            settings,
        );
    }

    toJson() {
        return {
            serverName: this.sni,
            minVersion: this.minVersion,
            maxVersion: this.maxVersion,
            cipherSuites: this.cipherSuites,
            rejectUnknownSni: this.rejectUnknownSni,
            disableSystemRoot: this.disableSystemRoot,
            enableSessionResumption: this.enableSessionResumption,
            certificates: TlsStreamSettings.toJsonArray(this.certs),
            alpn: this.alpn,
            settings: this.settings,
        };
    }
}

TlsStreamSettings.Cert = class extends XrayCommonClass {
    constructor(useFile=true, certificateFile='', keyFile='', certificate='', key='', ocspStapling=3600, oneTimeLoading=false, usage=USAGE_OPTION.ENCIPHERMENT) {
        super();
        this.useFile = useFile;
        this.certFile = certificateFile;
        this.keyFile = keyFile;
        this.cert = certificate instanceof Array ? certificate.join('\n') : certificate;
        this.key = key instanceof Array ? key.join('\n') : key;
        this.ocspStapling = ocspStapling;
        this.oneTimeLoading = oneTimeLoading;
        this.usage = usage;
    }

    static fromJson(json={}) {
        if ('certificateFile' in json && 'keyFile' in json) {
            return new TlsStreamSettings.Cert(
                true,
                json.certificateFile,
                json.keyFile, '', '',
                json.ocspStapling,
                json.oneTimeLoading,
                json.usage,
            );
        } else {
            return new TlsStreamSettings.Cert(
                false, '', '',
                json.certificate.join('\n'),
                json.key.join('\n'),
                json.ocspStapling,
                json.oneTimeLoading,
                json.usage,
            );
        }
    }

    toJson() {
        if (this.useFile) {
            return {
                certificateFile: this.certFile,
                keyFile: this.keyFile,
                ocspStapling: this.ocspStapling,
                oneTimeLoading: this.oneTimeLoading,
                usage: this.usage,
            };
        } else {
            return {
                certificate: this.cert.split('\n'),
                key: this.key.split('\n'),
                ocspStapling: this.ocspStapling,
                oneTimeLoading: this.oneTimeLoading,
                usage: this.usage,
            };
        }
    }
};

TlsStreamSettings.Settings = class extends XrayCommonClass {
    constructor(allowInsecure = false, fingerprint = '') {
        super();
        this.allowInsecure = allowInsecure;
        this.fingerprint = fingerprint;
    }
    static fromJson(json = {}) {
        return new TlsStreamSettings.Settings(
            json.allowInsecure,
            json.fingerprint,
        );
    }
    toJson() {
        return {
            allowInsecure: this.allowInsecure,
            fingerprint: this.fingerprint,
        };
    }
};

class XtlsStreamSettings extends XrayCommonClass {
    constructor(serverName='',
                certificates=[new XtlsStreamSettings.Cert()],
                alpn=[ALPN_OPTION.H3,ALPN_OPTION.H2,ALPN_OPTION.HTTP1],
                settings=new XtlsStreamSettings.Settings()) {
        super();
        this.sni = serverName;
        this.certs = certificates;
        this.alpn = alpn;
        this.settings = settings;
    }

    addCert() {
        this.certs.push(new XtlsStreamSettings.Cert());
    }

    removeCert(index) {
        this.certs.splice(index, 1);
    }

    static fromJson(json={}) {
        let certs;
        let settings;
        if (!ObjectUtil.isEmpty(json.certificates)) {
            certs = json.certificates.map(cert => XtlsStreamSettings.Cert.fromJson(cert));
        }

		if (!ObjectUtil.isEmpty(json.settings)) {
            settings = new XtlsStreamSettings.Settings(json.settings.allowInsecure , json.settings.serverName);
        }
        return new XtlsStreamSettings(
            json.serverName,
            certs,
            json.alpn,
            settings,
        );
    }

    toJson() {
        return {
            serverName: this.sni,
            certificates: XtlsStreamSettings.toJsonArray(this.certs),
            alpn: this.alpn,
            settings: this.settings,
        };
    }
}

XtlsStreamSettings.Cert = class extends XrayCommonClass {
    constructor(useFile=true, certificateFile='', keyFile='', certificate='', key='', ocspStapling=3600, oneTimeLoading=false, usage=USAGE_OPTION.ENCIPHERMENT) {
        super();
        this.useFile = useFile;
        this.certFile = certificateFile;
        this.keyFile = keyFile;
        this.cert = certificate instanceof Array ? certificate.join('\n') : certificate;
        this.key = key instanceof Array ? key.join('\n') : key;
        this.ocspStapling = ocspStapling;
        this.oneTimeLoading = oneTimeLoading;
        this.usage = usage;
    }

    static fromJson(json={}) {
        if ('certificateFile' in json && 'keyFile' in json) {
            return new XtlsStreamSettings.Cert(
                true,
                json.certificateFile,
                json.keyFile, '', '',
                json.ocspStapling,
                json.oneTimeLoading,
                json.usage,
            );
        } else {
            return new XtlsStreamSettings.Cert(
                false, '', '',
                json.certificate.join('\n'),
                json.key.join('\n'),
                json.ocspStapling,
                json.oneTimeLoading,
                json.usage,
            );
        }
    }

    toJson() {
        if (this.useFile) {
            return {
                certificateFile: this.certFile,
                keyFile: this.keyFile,
                ocspStapling: this.ocspStapling,
                oneTimeLoading: this.oneTimeLoading,
                usage: this.usage,
            };
        } else {
            return {
                certificate: this.cert.split('\n'),
                key: this.key.split('\n'),
                ocspStapling: this.ocspStapling,
                oneTimeLoading: this.oneTimeLoading,
                usage: this.usage,
            };
        }
    }
};

XtlsStreamSettings.Settings = class extends XrayCommonClass {
    constructor(allowInsecure = false) {
        super();
        this.allowInsecure = allowInsecure;
    }
    static fromJson(json = {}) {
        return new XtlsStreamSettings.Settings(
            json.allowInsecure,
        );
    }
    toJson() {
        return {
            allowInsecure: this.allowInsecure,
        };
    }
};

class RealityStreamSettings extends XrayCommonClass {
    
    constructor(
        show = false,xver = 0,
        dest = 'tesla.com:443',
        serverNames = 'tesla.com,www.tesla.com',
        privateKey = '',
        minClient = '',
        maxClient = '',
        maxTimediff = 0,
        shortIds = RandomUtil.randomShortId(),
        settings= new RealityStreamSettings.Settings()
        ){
        super();
        this.show = show;
        this.xver = xver;
        this.dest = dest;
        this.serverNames = serverNames instanceof Array ? serverNames.join(",") : serverNames;
        this.privateKey = privateKey;
        this.minClient = minClient;
        this.maxClient = maxClient;
        this.maxTimediff = maxTimediff;
        this.shortIds = shortIds instanceof Array ? shortIds.join(",") : shortIds; 
        this.settings = settings;
    }

    static fromJson(json = {}) {
        let settings;
		if (!ObjectUtil.isEmpty(json.settings)) {
            settings = new RealityStreamSettings.Settings(json.settings.publicKey , json.settings.fingerprint, json.settings.serverName, json.settings.spiderX);
        }
        return new RealityStreamSettings(
            json.show,
            json.xver,
            json.dest,
            json.serverNames,
            json.privateKey,
            json.minClient,
            json.maxClient,
            json.maxTimediff,
            json.shortIds,
            json.settings,
        );

    }
    toJson() {
        return {
            show: this.show,
            xver: this.xver,
            dest: this.dest,
            serverNames: this.serverNames.split(","),
            privateKey: this.privateKey,
            minClient: this.minClient,
            maxClient: this.maxClient,
            maxTimediff: this.maxTimediff,
            shortIds: this.shortIds.split(","),
            settings: this.settings,
        };
    }
}

RealityStreamSettings.Settings = class extends XrayCommonClass {
<<<<<<< HEAD
    constructor(publicKey = '', fingerprint = UTLS_FINGERPRINT.UTLS_RANDOM, serverName = '', spiderX= '/') {
=======
    constructor(publicKey = '', fingerprint = UTLS_FINGERPRINT.UTLS_CHROME, serverName = '', spiderX= '/') {
>>>>>>> b99e5b43
        super();
        this.publicKey = publicKey;
        this.fingerprint = fingerprint;
        this.serverName = serverName;
        this.spiderX = spiderX;
    }
    static fromJson(json = {}) {
        return new RealityStreamSettings.Settings(
            json.publicKey,
            json.fingerprint,
            json.serverName,
            json.spiderX,
        );
    }
    toJson() {
        return {
            publicKey: this.publicKey,
            fingerprint: this.fingerprint,
            serverName: this.serverName,
            spiderX: this.spiderX,
        };
    }
};

class SockoptStreamSettings extends XrayCommonClass {
    constructor(
        acceptProxyProtocol = false,
        tcpFastOpen = false,
        mark = 0,
        tproxy="off",
        tcpMptcp = false,
        tcpNoDelay = false,
        domainStrategy = DOMAIN_STRATEGY_OPTION.USE_IP,
        tcpMaxSeg = 1440,
        dialerProxy = "",
        tcpKeepAliveInterval = 0,   
        tcpKeepAliveIdle = 300,
        tcpUserTimeout = 10000,
        tcpcongestion = TCP_CONGESTION_OPTION.BBR,
        V6Only = false,
        tcpWindowClamp = 600,
        interfaceName = "",
    ) {
        super();
        this.acceptProxyProtocol = acceptProxyProtocol;
        this.tcpFastOpen = tcpFastOpen;
        this.mark = mark;
        this.tproxy = tproxy;
        this.tcpMptcp = tcpMptcp;
        this.tcpNoDelay = tcpNoDelay;
        this.domainStrategy = domainStrategy;
        this.tcpMaxSeg = tcpMaxSeg;
        this.dialerProxy = dialerProxy;
        this.tcpKeepAliveInterval = tcpKeepAliveInterval;
        this.tcpKeepAliveIdle = tcpKeepAliveIdle;
        this.tcpUserTimeout = tcpUserTimeout;
        this.tcpcongestion = tcpcongestion;
        this.V6Only = V6Only;
        this.tcpWindowClamp = tcpWindowClamp;
        this.interfaceName = interfaceName;
    }
    
    static fromJson(json = {}) {
        if (Object.keys(json).length === 0) return undefined;
        return new SockoptStreamSettings(
            json.acceptProxyProtocol,
            json.tcpFastOpen,
            json.mark,
            json.tproxy,
            json.tcpMptcp,
            json.tcpNoDelay,
            json.domainStrategy,
            json.tcpMaxSeg,
            json.dialerProxy,
            json.tcpKeepAliveInterval,
            json.tcpKeepAliveIdle,
            json.tcpUserTimeout,
            json.tcpcongestion,
            json.V6Only,
            json.tcpWindowClamp,
            json.interface,
        );
    }

    toJson() {
        return {
            acceptProxyProtocol: this.acceptProxyProtocol,
            tcpFastOpen: this.tcpFastOpen,
            mark: this.mark,
            tproxy: this.tproxy,
            tcpMptcp: this.tcpMptcp,
            tcpNoDelay: this.tcpNoDelay,
            domainStrategy: this.domainStrategy,
            tcpMaxSeg: this.tcpMaxSeg,
            dialerProxy: this.dialerProxy,
            tcpKeepAliveInterval: this.tcpKeepAliveInterval,
            tcpKeepAliveIdle: this.tcpKeepAliveIdle,
            tcpUserTimeout: this.tcpUserTimeout,
            tcpcongestion: this.tcpcongestion,
            V6Only: this.V6Only,
            tcpWindowClamp: this.tcpWindowClamp,
            interface: this.interfaceName,
        };
    }
}

class StreamSettings extends XrayCommonClass {
    constructor(network='tcp',
        security='none',
        externalProxy = [],
        tlsSettings=new TlsStreamSettings(),
        xtlsSettings=new XtlsStreamSettings(),
        realitySettings = new RealityStreamSettings(),
        tcpSettings=new TcpStreamSettings(),
        kcpSettings=new KcpStreamSettings(),
        wsSettings=new WsStreamSettings(),
        httpSettings=new HttpStreamSettings(),
        quicSettings=new QuicStreamSettings(),
        grpcSettings=new GrpcStreamSettings(),
        httpupgradeSettings=new HTTPUpgradeStreamSettings(),
        splithttpSettings=new SplitHTTPStreamSettings(),
        sockopt = undefined,
        ) {
        super();
        this.network = network;
        this.security = security;
        this.externalProxy = externalProxy;
        this.tls = tlsSettings;
        this.xtls = xtlsSettings;
        this.reality = realitySettings;
        this.tcp = tcpSettings;
        this.kcp = kcpSettings;
        this.ws = wsSettings;
        this.http = httpSettings;
        this.quic = quicSettings;
        this.grpc = grpcSettings;
        this.httpupgrade = httpupgradeSettings;
        this.splithttp = splithttpSettings;
        this.sockopt = sockopt;
    }

    get isTls() {
        return this.security === "tls";
    }

    set isTls(isTls) {
        if (isTls) {
            this.security = 'tls';
        } else {
            this.security = 'none';
        }
    }

    get isXtls() {
        return this.security === "xtls";
    }

    set isXtls(isXtls) {
        if (isXtls) {
            this.security = 'xtls';
        } else {
            this.security = 'none';
        }
    }

    //for Reality
    get isReality() {
        return this.security === "reality";
    }

    set isReality(isReality) {
        if (isReality) {
            this.security = 'reality';
        } else {
            this.security = 'none';
        }
    }

    get sockoptSwitch() {
        return this.sockopt != undefined;
    }

    set sockoptSwitch(value) {
        this.sockopt = value ? new SockoptStreamSettings() : undefined;
    }

    static fromJson(json={}) {
        return new StreamSettings(
            json.network,
            json.security,
            json.externalProxy,
            TlsStreamSettings.fromJson(json.tlsSettings),
            XtlsStreamSettings.fromJson(json.xtlsSettings),
            RealityStreamSettings.fromJson(json.realitySettings),
            TcpStreamSettings.fromJson(json.tcpSettings),
            KcpStreamSettings.fromJson(json.kcpSettings),
            WsStreamSettings.fromJson(json.wsSettings),
            HttpStreamSettings.fromJson(json.httpSettings),
            QuicStreamSettings.fromJson(json.quicSettings),
            GrpcStreamSettings.fromJson(json.grpcSettings),
            HTTPUpgradeStreamSettings.fromJson(json.httpupgradeSettings),
            SplitHTTPStreamSettings.fromJson(json.splithttpSettings),
            SockoptStreamSettings.fromJson(json.sockopt),
        );
    }

    toJson() {
        const network = this.network;
        return {
            network: network,
            security: this.security,
            externalProxy: this.externalProxy,
            tlsSettings: this.isTls ? this.tls.toJson() : undefined,
            xtlsSettings: this.isXtls ? this.xtls.toJson() : undefined,
            realitySettings: this.isReality ? this.reality.toJson() : undefined,
            tcpSettings: network === 'tcp' ? this.tcp.toJson() : undefined,
            kcpSettings: network === 'kcp' ? this.kcp.toJson() : undefined,
            wsSettings: network === 'ws' ? this.ws.toJson() : undefined,
            httpSettings: network === 'http' ? this.http.toJson() : undefined,
            quicSettings: network === 'quic' ? this.quic.toJson() : undefined,
            grpcSettings: network === 'grpc' ? this.grpc.toJson() : undefined,
            httpupgradeSettings: network === 'httpupgrade' ? this.httpupgrade.toJson() : undefined,
            splithttpSettings: network === 'splithttp' ? this.splithttp.toJson() : undefined,
            sockopt: this.sockopt != undefined ? this.sockopt.toJson() : undefined,
        };
    }
}

class Sniffing extends XrayCommonClass {
    constructor(
        enabled=true,
        destOverride=['http', 'tls', 'quic', 'fakedns'],
        metadataOnly=false,
        routeOnly=false) {
        super();
        this.enabled = enabled;
        this.destOverride = destOverride;
        this.metadataOnly = metadataOnly;
        this.routeOnly = routeOnly;
    }

    static fromJson(json={}) {
        let destOverride = ObjectUtil.clone(json.destOverride);
        if (!ObjectUtil.isEmpty(destOverride) && !ObjectUtil.isArrEmpty(destOverride)) {
            if (ObjectUtil.isEmpty(destOverride[0])) {
                destOverride = ['http', 'tls', 'quic', 'fakedns'];
            }
        }
        return new Sniffing(
            !!json.enabled,
            destOverride,
            json.metadataOnly,
            json.routeOnly,
        );
    }
}

class Inbound extends XrayCommonClass {
    constructor(port=RandomUtil.randomIntRange(10000, 60000),
                listen='',
                protocol=Protocols.VLESS,
                settings=null,
                streamSettings=new StreamSettings(),
                tag='',
                sniffing=new Sniffing(),
                clientStats='',
                ) {
        super();
        this.port = port;
        this.listen = listen;
        this._protocol = protocol;
        this.settings = ObjectUtil.isEmpty(settings) ? Inbound.Settings.getSettings(protocol) : settings;
        this.stream = streamSettings;
        this.tag = tag;
        this.sniffing = sniffing;
        this.clientStats = clientStats;
    }
    getClientStats() {
        return this.clientStats;
    }

    get clients() {
        switch (this.protocol) {
            case Protocols.VMESS: return this.settings.vmesses;
            case Protocols.VLESS: return this.settings.vlesses;
            case Protocols.TROJAN: return this.settings.trojans;
            case Protocols.SHADOWSOCKS: return this.isSSMultiUser ? this.settings.shadowsockses : null;
            default: return null;
        }
    }

    get protocol() {
        return this._protocol;
    }

    set protocol(protocol) {
        this._protocol = protocol;
        this.settings = Inbound.Settings.getSettings(protocol);
        if (protocol === Protocols.TROJAN) {
            this.tls = false;
        }
    }

    get xtls() {
        return this.stream.security === 'xtls';
    }

    set xtls(isXtls) {
        if (isXtls) {
            this.stream.security = 'xtls';
        } else {
            this.stream.security = 'none';
        }
    }
    
    get network() {
        return this.stream.network;
    }

    set network(network) {
        this.stream.network = network;
    }

    get isTcp() {
        return this.network === "tcp";
    }

    get isWs() {
        return this.network === "ws";
    }

    get isKcp() {
        return this.network === "kcp";
    }

    get isQuic() {
        return this.network === "quic"
    }

    get isGrpc() {
        return this.network === "grpc";
    }

    get isH2() {
        return this.network === "http";
    }

    get isHttpupgrade() {
        return this.network === "httpupgrade";
    }

    get isSplithttp() {
        return this.network === "splithttp";
    }

    // Shadowsocks
    get method() {
        switch (this.protocol) {
            case Protocols.SHADOWSOCKS:
                return this.settings.method;
            default:
                return "";
        }
    }
    get isSSMultiUser() {
        return this.method != SSMethods.BLAKE3_CHACHA20_POLY1305;
    }
    get isSS2022(){
        return this.method.substring(0,4) === "2022";
    }

    get serverName() {
        if (this.stream.isTls) return this.stream.tls.sni;
        if (this.stream.isXtls) return this.stream.xtls.sni;
        if (this.stream.isReality) return this.stream.reality.serverNames;
        return "";
    }

    getHeader(obj, name) {
        for (const header of obj.headers) {
            if (header.name.toLowerCase() === name.toLowerCase()) {
                return header.value;
            }
        }
        return "";
    }

    get host() {
        if (this.isTcp) {
            return this.getHeader(this.stream.tcp.request, 'host');
        } else if (this.isWs) {
            return this.stream.ws.host?.length>0 ? this.stream.ws.host : this.getHeader(this.stream.ws, 'host');
        } else if (this.isH2) {
            return this.stream.http.host[0];
        } else if (this.isHttpupgrade) {
            return this.stream.httpupgrade.host?.length>0 ? this.stream.httpupgrade.host : this.getHeader(this.stream.httpupgrade, 'host');
        } else if (this.isSplithttp) {
            return this.stream.splithttp.host?.length>0 ? this.stream.splithttp.host : this.getHeader(this.stream.splithttp, 'host');
        }
        return null;
    }

    get path() {
        if (this.isTcp) {
            return this.stream.tcp.request.path[0];
        } else if (this.isWs) {
            return this.stream.ws.path;
        } else if (this.isH2) {
            return this.stream.http.path;
        } else if (this.isHttpupgrade) {
            return this.stream.httpupgrade.path;
        } else if (this.isSplithttp) {
            return this.stream.splithttp.path;
        }
        return null;
    }

    get quicSecurity() {
        return this.stream.quic.security;
    }

    get quicKey() {
        return this.stream.quic.key;
    }

    get quicType() {
        return this.stream.quic.type;
    }

    get kcpType() {
        return this.stream.kcp.type;
    }

    get kcpSeed() {
        return this.stream.kcp.seed;
    }

    get serviceName() {
        return this.stream.grpc.serviceName;
    }

    isExpiry(index) {
        let exp = this.clients[index].expiryTime;
        return exp > 0 ? exp < new Date().getTime() : false;
    }

    canEnableTls() {
        if(![Protocols.VMESS, Protocols.VLESS, Protocols.TROJAN, Protocols.SHADOWSOCKS].includes(this.protocol)) return false;
        return ["tcp", "ws", "http", "quic", "grpc", "httpupgrade" , "splithttp"].includes(this.network);
    }

    //this is used for xtls-rprx-vision
    canEnableTlsFlow() {
        if (((this.stream.security === 'tls') || (this.stream.security === 'reality')) && (this.network === "tcp")) {
            return this.protocol === Protocols.VLESS;
        }
        return false;
    }

    canEnableReality() {
        if(![Protocols.VLESS, Protocols.TROJAN].includes(this.protocol)) return false;
        return ["tcp", "http", "grpc"].includes(this.network);
    }

    canEnableXtls() {
        if(![Protocols.VLESS, Protocols.TROJAN].includes(this.protocol)) return false;
        return this.network === "tcp";
    }

    canEnableStream() {
        return [Protocols.VMESS, Protocols.VLESS, Protocols.TROJAN, Protocols.SHADOWSOCKS].includes(this.protocol);
    }

    reset() {
        this.port = RandomUtil.randomIntRange(10000, 60000);
        this.listen = '';
        this.protocol = Protocols.VMESS;
        this.settings = Inbound.Settings.getSettings(Protocols.VMESS);
        this.stream = new StreamSettings();
        this.tag = '';
        this.sniffing = new Sniffing();
    }

    genVmessLink(address='', port=this.port, forceTls, remark='', clientId) {
        if (this.protocol !== Protocols.VMESS) {
            return '';
        }
        const security = forceTls == 'same' ? this.stream.security : forceTls;
        let obj = {
            v: '2',
            ps: remark,
            add: address,
            port: port,
            id: clientId,
            net: this.stream.network,
            type: 'none',
            tls: security,
        };
        const network = this.stream.network;
        if (network === 'tcp') {
            const tcp = this.stream.tcp;
            obj.type = tcp.type;
            if (tcp.type === 'http') {
                const request = tcp.request;
                obj.path = request.path.join(',');
                const host = this.getHeader(request,'host');
                if (host) obj.host = host;
            }
        } else if (network === 'kcp') {
            const kcp = this.stream.kcp;
            obj.type = kcp.type;
            obj.path = kcp.seed;
        } else if (network === 'ws') {
            const ws = this.stream.ws;
            obj.path = ws.path;
            obj.host = ws.host?.length>0 ? ws.host : this.getHeader(ws, 'host');
        } else if (network === 'http') {
            obj.net = 'h2';
            obj.path = this.stream.http.path;
            obj.host = this.stream.http.host.join(',');
        } else if (network === 'quic') {
            obj.type = this.stream.quic.type;
            obj.host = this.stream.quic.security;
            obj.path = this.stream.quic.key;
        } else if (network === 'grpc') {
            obj.path = this.stream.grpc.serviceName;
            obj.authority = this.stream.grpc.authority;
            if (this.stream.grpc.multiMode){
                obj.type = 'multi'
            }
        } else if (network === 'httpupgrade') {
            const httpupgrade = this.stream.httpupgrade;
            obj.path = httpupgrade.path;
            obj.host = httpupgrade.host?.length>0 ? httpupgrade.host : this.getHeader(httpupgrade, 'host');
        } else if (network === 'splithttp') {
            const splithttp = this.stream.splithttp;
            obj.path = splithttp.path;
            obj.host = splithttp.host?.length>0 ? splithttp.host : this.getHeader(splithttp, 'host');
        }

        if (security === 'tls') {
            if (!ObjectUtil.isEmpty(this.stream.tls.sni)){
                obj.sni = this.stream.tls.sni;
            }
            if (!ObjectUtil.isEmpty(this.stream.tls.settings.fingerprint)){
                obj.fp = this.stream.tls.settings.fingerprint;
            }
            if (this.stream.tls.alpn.length>0){
                obj.alpn = this.stream.tls.alpn.join(',');
            }
            if (this.stream.tls.settings.allowInsecure){
                obj.allowInsecure = this.stream.tls.settings.allowInsecure;
            }
        }
        
        return 'vmess://' + base64(JSON.stringify(obj, null, 2));
    }

    genVLESSLink(address = '', port=this.port, forceTls, remark='', clientId, flow) {
        const uuid = clientId;
        const type = this.stream.network;
        const security = forceTls == 'same' ? this.stream.security : forceTls;
        const params = new Map();
        params.set("type", this.stream.network);
        switch (type) {
            case "tcp":
                const tcp = this.stream.tcp;
                if (tcp.type === 'http') {
                    const request = tcp.request;
                    params.set("path", request.path.join(','));
                    const index = request.headers.findIndex(header => header.name.toLowerCase() === 'host');
                    if (index >= 0) {
                        const host = request.headers[index].value;
                        params.set("host", host);
                    }
                    params.set("headerType", 'http');
                }
                break;
            case "kcp":
                const kcp = this.stream.kcp;
                params.set("headerType", kcp.type);
                params.set("seed", kcp.seed);
                break;
            case "ws":
                const ws = this.stream.ws;
                params.set("path", ws.path);
                params.set("host", ws.host?.length>0 ? ws.host : this.getHeader(ws, 'host'));
                break;
            case "http":
                const http = this.stream.http;
                params.set("path", http.path);
                params.set("host", http.host);
                break;
            case "quic":
                const quic = this.stream.quic;
                params.set("quicSecurity", quic.security);
                params.set("key", quic.key);
                params.set("headerType", quic.type);
                break;
            case "grpc":
                const grpc = this.stream.grpc;
                params.set("serviceName", grpc.serviceName);
                params.set("authority", grpc.authority);
                if(grpc.multiMode){
                    params.set("mode", "multi");
                }
                break;
            case "httpupgrade":
                    const httpupgrade = this.stream.httpupgrade;
                    params.set("path", httpupgrade.path);
                    params.set("host", httpupgrade.host?.length>0 ? httpupgrade.host : this.getHeader(httpupgrade, 'host'));
                break;
            case "splithttp":
                    const splithttp = this.stream.splithttp;
                    params.set("path", splithttp.path);
                    params.set("host", splithttp.host?.length>0 ? splithttp.host : this.getHeader(splithttp, 'host'));
                break;
        }

        if (security === 'tls') {
            params.set("security", "tls");
            if (this.stream.isTls){
                params.set("fp" , this.stream.tls.settings.fingerprint);
                params.set("alpn", this.stream.tls.alpn);
                if(this.stream.tls.settings.allowInsecure){
                    params.set("allowInsecure", "1");
                }
                if (!ObjectUtil.isEmpty(this.stream.tls.sni)){
                    params.set("sni", this.stream.tls.sni);
                }
                if (type == "tcp" && !ObjectUtil.isEmpty(flow)) {
                    params.set("flow", flow);
                }
            }
        }

        else if (security === 'xtls') {
            params.set("security", "xtls");
            params.set("alpn", this.stream.xtls.alpn);
            if(this.stream.xtls.settings.allowInsecure){
                params.set("allowInsecure", "1");
            }
            if (!ObjectUtil.isEmpty(this.stream.xtls.sni)){
                params.set("sni", this.stream.xtls.sni);
			}
            params.set("flow", flow);
        }

        else if (security === 'reality') {
            params.set("security", "reality");
            params.set("pbk", this.stream.reality.settings.publicKey);
            params.set("fp", this.stream.reality.settings.fingerprint);
            if (!ObjectUtil.isArrEmpty(this.stream.reality.serverNames)) {
                params.set("sni", this.stream.reality.serverNames.split(",")[0]);
            }
            if (this.stream.reality.shortIds.length > 0) {
                params.set("sid", this.stream.reality.shortIds.split(",")[0]);
            }
            if (!ObjectUtil.isEmpty(this.stream.reality.settings.spiderX)) {
                params.set("spx", this.stream.reality.settings.spiderX);
            }
            if (type == 'tcp' && !ObjectUtil.isEmpty(flow)) {
                params.set("flow", flow);
            }
        }

        else {
            params.set("security", "none");
        }

        const link = `vless://${uuid}@${address}:${port}`;
        const url = new URL(link);
        for (const [key, value] of params) {
            url.searchParams.set(key, value)
        }
        url.hash = encodeURIComponent(remark);
        return url.toString();
    }

    genSSLink(address = '', port = this.port, forceTls, remark = '', clientPassword) {
        let settings = this.settings;
        const type = this.stream.network;
        const security = forceTls == 'same' ? this.stream.security : forceTls;
        const params = new Map();
        params.set("type", this.stream.network);
        switch (type) {
            case "tcp":
                const tcp = this.stream.tcp;
                if (tcp.type === 'http') {
                    const request = tcp.request;
                    params.set("path", request.path.join(','));
                    const index = request.headers.findIndex(header => header.name.toLowerCase() === 'host');
                    if (index >= 0) {
                        const host = request.headers[index].value;
                        params.set("host", host);
                    }
                    params.set("headerType", 'http');
                }
                break;
            case "kcp":
                const kcp = this.stream.kcp;
                params.set("headerType", kcp.type);
                params.set("seed", kcp.seed);
                break;
            case "ws":
                const ws = this.stream.ws;
                params.set("path", ws.path);
                params.set("host", ws.host?.length>0 ? ws.host : this.getHeader(ws, 'host'));
                break;
            case "http":
                const http = this.stream.http;
                params.set("path", http.path);
                params.set("host", http.host);
                break;
            case "quic":
                const quic = this.stream.quic;
                params.set("quicSecurity", quic.security);
                params.set("key", quic.key);
                params.set("headerType", quic.type);
                break;
            case "grpc":
                const grpc = this.stream.grpc;
                params.set("serviceName", grpc.serviceName);
                params.set("authority", grpc.authority);
                if (grpc.multiMode) {
                    params.set("mode", "multi");
                }
                break;
            case "httpupgrade":
                    const httpupgrade = this.stream.httpupgrade;
                    params.set("path", httpupgrade.path);
                    params.set("host", httpupgrade.host?.length>0 ? httpupgrade.host : this.getHeader(httpupgrade, 'host'));
                break;
            case "splithttp":
                    const splithttp = this.stream.splithttp;
                    params.set("path", splithttp.path);
                    params.set("host", splithttp.host?.length>0 ? splithttp.host : this.getHeader(splithttp, 'host'));
                break;
        }

        if (security === 'tls') {
            params.set("security", "tls");
            if (this.stream.isTls) {
                params.set("fp", this.stream.tls.settings.fingerprint);
                params.set("alpn", this.stream.tls.alpn);
                if (this.stream.tls.settings.allowInsecure) {
                    params.set("allowInsecure", "1");
                }
                if (!ObjectUtil.isEmpty(this.stream.tls.sni)) {
                    params.set("sni", this.stream.tls.sni);
                }
            }
        }


        let password = new Array();
        if (this.isSS2022) password.push(settings.password);
        if (this.isSSMultiUser) password.push(clientPassword);

        let link = `ss://${safeBase64(settings.method + ':' + password.join(':'))}@${address}:${port}`;
        const url = new URL(link);
        for (const [key, value] of params) {
            url.searchParams.set(key, value)
        }
        url.hash = encodeURIComponent(remark);
        return url.toString();
    }

    genTrojanLink(address = '', port=this.port, forceTls, remark = '', clientPassword) {
        const security = forceTls == 'same' ? this.stream.security : forceTls;
        const type = this.stream.network;
        const params = new Map();
        params.set("type", this.stream.network);
        switch (type) {
            case "tcp":
                const tcp = this.stream.tcp;
                if (tcp.type === 'http') {
                    const request = tcp.request;
                    params.set("path", request.path.join(','));
                    const index = request.headers.findIndex(header => header.name.toLowerCase() === 'host');
                    if (index >= 0) {
                        const host = request.headers[index].value;
                        params.set("host", host);
                    }
                    params.set("headerType", 'http');
                }
                break;
            case "kcp":
                const kcp = this.stream.kcp;
                params.set("headerType", kcp.type);
                params.set("seed", kcp.seed);
                break;
            case "ws":
                const ws = this.stream.ws;
                params.set("path", ws.path);
                params.set("host", ws.host?.length>0 ? ws.host : this.getHeader(ws, 'host'));
                break;
            case "http":
                const http = this.stream.http;
                params.set("path", http.path);
                params.set("host", http.host);
                break;
            case "quic":
                const quic = this.stream.quic;
                params.set("quicSecurity", quic.security);
                params.set("key", quic.key);
                params.set("headerType", quic.type);
                break;
            case "grpc":
                const grpc = this.stream.grpc;
                params.set("serviceName", grpc.serviceName);
                params.set("authority", grpc.authority);
                if(grpc.multiMode){
                    params.set("mode", "multi");
                }
                break;
            case "httpupgrade":
                    const httpupgrade = this.stream.httpupgrade;
                    params.set("path", httpupgrade.path);
                    params.set("host", httpupgrade.host?.length>0 ? httpupgrade.host : this.getHeader(httpupgrade, 'host'));
                break;
            case "splithttp":
                    const splithttp = this.stream.splithttp;
                    params.set("path", splithttp.path);
                    params.set("host", splithttp.host?.length>0 ? splithttp.host : this.getHeader(splithttp, 'host'));
                break;
        }

        if (security === 'tls') {
            params.set("security", "tls");
            if (this.stream.isTls){
                params.set("fp" , this.stream.tls.settings.fingerprint);
                params.set("alpn", this.stream.tls.alpn);
                if(this.stream.tls.settings.allowInsecure){
                    params.set("allowInsecure", "1");
                }
                if (!ObjectUtil.isEmpty(this.stream.tls.sni)){
                    params.set("sni", this.stream.tls.sni);
                }
            }
        }

        else if (security === 'reality') {
            params.set("security", "reality");
            params.set("pbk", this.stream.reality.settings.publicKey);
            params.set("fp", this.stream.reality.settings.fingerprint);
            if (!ObjectUtil.isArrEmpty(this.stream.reality.serverNames)) {
                params.set("sni", this.stream.reality.serverNames.split(",")[0]);
            }
            if (this.stream.reality.shortIds.length > 0) {
                params.set("sid", this.stream.reality.shortIds.split(",")[0]);
            }
            if (!ObjectUtil.isEmpty(this.stream.reality.settings.spiderX)) {
                params.set("spx", this.stream.reality.settings.spiderX);
            }
        }

		else if (security === 'xtls') {
            params.set("security", "xtls");
            params.set("alpn", this.stream.xtls.alpn);
            if(this.stream.xtls.settings.allowInsecure){
                params.set("allowInsecure", "1");
            }
            if (!ObjectUtil.isEmpty(this.stream.xtls.sni)){
                params.set("sni", this.stream.xtls.sni);
			}
            params.set("flow", flow);
        }

        else {
            params.set("security", "none");
        }

        const link = `trojan://${clientPassword}@${address}:${port}`;
        const url = new URL(link);
        for (const [key, value] of params) {
            url.searchParams.set(key, value)
        }
        url.hash = encodeURIComponent(remark);
        return url.toString();
    }

    getWireguardLink(address, port, remark, peerId) {
        let txt = `[Interface]\n`
        txt += `PrivateKey = ${this.settings.peers[peerId].privateKey}\n`
        txt += `Address = ${this.settings.peers[peerId].allowedIPs[0]}\n`
        txt += `DNS = 1.1.1.1, 1.0.0.1\n`
        if (this.settings.mtu) {
            txt += `MTU = ${this.settings.mtu}\n`
        }
        txt += `\n# ${remark}\n`
        txt += `[Peer]\n`
        txt += `PublicKey = ${this.settings.pubKey}\n`
        txt += `AllowedIPs = 0.0.0.0/0, ::/0\n`
        txt += `Endpoint = ${address}:${port}`
        if (this.settings.peers[peerId].psk) {
            txt += `\nPresharedKey = ${this.settings.peers[peerId].psk}`
        }
        if (this.settings.peers[peerId].keepAlive) {
            txt += `\nPersistentKeepalive = ${this.settings.peers[peerId].keepAlive}\n`
        }
        return txt;
    }

    genLink(address='', port=this.port, forceTls='same', remark='', client) {
        switch (this.protocol) {
            case Protocols.VMESS:
                return this.genVmessLink(address, port, forceTls, remark, client.id);
            case Protocols.VLESS:
                return this.genVLESSLink(address, port, forceTls, remark, client.id, client.flow);
            case Protocols.SHADOWSOCKS: 
                return this.genSSLink(address, port, forceTls, remark, this.isSSMultiUser ? client.password : '');
            case Protocols.TROJAN:
                return this.genTrojanLink(address, port, forceTls, remark, client.password);
            default: return '';
        }
    }

    genAllLinks(remark='', remarkModel = '-ieo', client){
        let result = [];
        let email = client ? client.email : '';
        let addr = !ObjectUtil.isEmpty(this.listen) && this.listen !== "0.0.0.0" ? this.listen : location.hostname;
        let port = this.port;
        const separationChar = remarkModel.charAt(0);
        const orderChars = remarkModel.slice(1);
        let orders = {
            'i': remark,
            'e': email,
            'o': '',
          };
        if(ObjectUtil.isArrEmpty(this.stream.externalProxy)){
            let r = orderChars.split('').map(char => orders[char]).filter(x => x.length > 0).join(separationChar);
            result.push({
                remark: r,
                link: this.genLink(addr, port, 'same', r, client)
            });
        } else {
            this.stream.externalProxy.forEach((ep) => {
                orders['o'] = ep.remark;
                let r = orderChars.split('').map(char => orders[char]).filter(x => x.length > 0).join(separationChar);
                result.push({
                    remark: r,
                    link: this.genLink(ep.dest, ep.port, ep.forceTls, r, client)
                });
            });
        }
        return result;
    }

    genInboundLinks(remark = '', remarkModel = '-ieo') {
        let addr = !ObjectUtil.isEmpty(this.listen) && this.listen !== "0.0.0.0" ? this.listen : location.hostname;
        if(this.clients){
           let links = [];
           this.clients.forEach((client) => {
                this.genAllLinks(remark,remarkModel,client).forEach(l => {
                    links.push(l.link);
                })
            });
            return links.join('\r\n');
        } else {
            if(this.protocol == Protocols.SHADOWSOCKS && !this.isSSMultiUser) return this.genSSLink(addr, this.port, 'same', remark);
            if(this.protocol == Protocols.WIREGUARD) {
                let links = [];
                this.settings.peers.forEach((p,index) => {
                    links.push(this.getWireguardLink(addr,this.port,remark + remarkModel.charAt(0) + (index+1),index));
                });
                return links.join('\r\n');
            }
            return '';
        }
    }

    static fromJson(json={}) {
        return new Inbound(
            json.port,
            json.listen,
            json.protocol,
            Inbound.Settings.fromJson(json.protocol, json.settings),
            StreamSettings.fromJson(json.streamSettings),
            json.tag,
            Sniffing.fromJson(json.sniffing),
            json.clientStats
        )
    }

    toJson() {
        let streamSettings;
        if (this.canEnableStream()) {
            streamSettings = this.stream.toJson();
        }
        return {
            port: this.port,
            listen: this.listen,
            protocol: this.protocol,
            settings: this.settings instanceof XrayCommonClass ? this.settings.toJson() : this.settings,
            streamSettings: streamSettings,
            tag: this.tag,
            sniffing: this.sniffing.toJson(),
            clientStats: this.clientStats
        };
    }
}

Inbound.Settings = class extends XrayCommonClass {
    constructor(protocol) {
        super();
        this.protocol = protocol;
    }

    static getSettings(protocol) {
        switch (protocol) {
            case Protocols.VMESS: return new Inbound.VmessSettings(protocol);
            case Protocols.VLESS: return new Inbound.VLESSSettings(protocol);
            case Protocols.TROJAN: return new Inbound.TrojanSettings(protocol);
            case Protocols.SHADOWSOCKS: return new Inbound.ShadowsocksSettings(protocol);
            case Protocols.DOKODEMO: return new Inbound.DokodemoSettings(protocol);
            case Protocols.SOCKS: return new Inbound.SocksSettings(protocol);
            case Protocols.HTTP: return new Inbound.HttpSettings(protocol);            
            case Protocols.WIREGUARD: return new Inbound.WireguardSettings(protocol);
            default: return null;
        }
    }

    static fromJson(protocol, json) {
        switch (protocol) {
            case Protocols.VMESS: return Inbound.VmessSettings.fromJson(json);
            case Protocols.VLESS: return Inbound.VLESSSettings.fromJson(json);
            case Protocols.TROJAN: return Inbound.TrojanSettings.fromJson(json);
            case Protocols.SHADOWSOCKS: return Inbound.ShadowsocksSettings.fromJson(json);
            case Protocols.DOKODEMO: return Inbound.DokodemoSettings.fromJson(json);
            case Protocols.SOCKS: return Inbound.SocksSettings.fromJson(json);
            case Protocols.HTTP: return Inbound.HttpSettings.fromJson(json);
            case Protocols.WIREGUARD: return Inbound.WireguardSettings.fromJson(json);
            default: return null;
        }
    }

    toJson() {
        return {};
    }
};

Inbound.VmessSettings = class extends Inbound.Settings {
    constructor(protocol,
        vmesses=[new Inbound.VmessSettings.Vmess()]) {
        super(protocol);
        this.vmesses = vmesses;
    }

    indexOfVmessById(id) {
        return this.vmesses.findIndex(vmess => vmess.id === id);
    }

    addVmess(vmess) {
        if (this.indexOfVmessById(vmess.id) >= 0) {
            return false;
        }
        this.vmesses.push(vmess);
    }

    delVmess(vmess) {
        const i = this.indexOfVmessById(vmess.id);
        if (i >= 0) {
            this.vmesses.splice(i, 1);
        }
    }

    static fromJson(json={}) {
        return new Inbound.VmessSettings(
            Protocols.VMESS,
            json.clients.map(client => Inbound.VmessSettings.Vmess.fromJson(client)),
        );
    }

    toJson() {
        return {
            clients: Inbound.VmessSettings.toJsonArray(this.vmesses),
        };
    }
};
Inbound.VmessSettings.Vmess = class extends XrayCommonClass {
    constructor(id=RandomUtil.randomUUID(), email=RandomUtil.randomLowerAndNum(8),limitIp=0, totalGB=0, expiryTime=0, enable=true, tgId='', subId=RandomUtil.randomLowerAndNum(16), reset=0) {
        super();
        this.id = id;
        this.email = email;
        this.limitIp = limitIp;
        this.totalGB = totalGB;
        this.expiryTime = expiryTime;
        this.enable = enable;
        this.tgId = tgId;
        this.subId = subId;
        this.reset = reset;
    }

    static fromJson(json={}) {
        return new Inbound.VmessSettings.Vmess(
            json.id,
            json.email,
            json.limitIp,
            json.totalGB,
            json.expiryTime,
            json.enable,
            json.tgId,
            json.subId,
            json.reset,
        );
    }
    get _expiryTime() {
        if (this.expiryTime === 0 || this.expiryTime === "") {
            return null;
        }
        if (this.expiryTime < 0){
            return this.expiryTime / -86400000;
        }
        return moment(this.expiryTime);
    }

    set _expiryTime(t) {
        if (t == null || t === "") {
            this.expiryTime = 0;
        } else {
            this.expiryTime = t.valueOf();
        }
    }
    get _totalGB() {
        return toFixed(this.totalGB / ONE_GB, 2);
    }

    set _totalGB(gb) {
        this.totalGB = toFixed(gb * ONE_GB, 0);
    }

};

Inbound.VLESSSettings = class extends Inbound.Settings {
    constructor(protocol,
                vlesses=[new Inbound.VLESSSettings.VLESS()],
                decryption='none',
                fallbacks=[]) {
        super(protocol);
        this.vlesses = vlesses;
        this.decryption = decryption; 
        this.fallbacks = fallbacks;
    }

    addFallback() {
        this.fallbacks.push(new Inbound.VLESSSettings.Fallback());
    }

    delFallback(index) {
        this.fallbacks.splice(index, 1);
    }

    // decryption should be set to static value
    static fromJson(json={}) {
        return new Inbound.VLESSSettings(
            Protocols.VLESS,
            json.clients.map(client => Inbound.VLESSSettings.VLESS.fromJson(client)),
            json.decryption || 'none',
            Inbound.VLESSSettings.Fallback.fromJson(json.fallbacks),);
    }

    toJson() {
        return {
            clients: Inbound.VLESSSettings.toJsonArray(this.vlesses),
            decryption: this.decryption, 
            fallbacks: Inbound.VLESSSettings.toJsonArray(this.fallbacks),
        };
    }
};

Inbound.VLESSSettings.VLESS = class extends XrayCommonClass {
    constructor(id=RandomUtil.randomUUID(), flow='', email=RandomUtil.randomLowerAndNum(8),limitIp=0, totalGB=0, expiryTime=0, enable=true, tgId='', subId=RandomUtil.randomLowerAndNum(16), reset=0) {
        super();
        this.id = id;
        this.flow = flow;
        this.email = email;
        this.limitIp = limitIp;
        this.totalGB = totalGB;
        this.expiryTime = expiryTime;
        this.enable = enable;
        this.tgId = tgId;
        this.subId = subId;
        this.reset = reset;
    }

    static fromJson(json={}) {
        return new Inbound.VLESSSettings.VLESS(
            json.id,
            json.flow,
            json.email,
            json.limitIp,
            json.totalGB,
            json.expiryTime,
            json.enable,
            json.tgId,
            json.subId,
            json.reset,
        );
      }

    get _expiryTime() {
        if (this.expiryTime === 0 || this.expiryTime === "") {
            return null;
        }
        if (this.expiryTime < 0){
            return this.expiryTime / -86400000;
        }
        return moment(this.expiryTime);
    }

    set _expiryTime(t) {
        if (t == null || t === "") {
            this.expiryTime = 0;
        } else {
            this.expiryTime = t.valueOf();
        }
    }
    get _totalGB() {
        return toFixed(this.totalGB / ONE_GB, 2);
    }

    set _totalGB(gb) {
        this.totalGB = toFixed(gb * ONE_GB, 0);
    }
};
Inbound.VLESSSettings.Fallback = class extends XrayCommonClass {
    constructor(name="", alpn='', path='', dest='', xver=0) {
        super();
        this.name = name;
        this.alpn = alpn;
        this.path = path;
        this.dest = dest;
        this.xver = xver;
    }

    toJson() {
        let xver = this.xver;
        if (!Number.isInteger(xver)) {
            xver = 0;
        }
        return {
            name: this.name,
            alpn: this.alpn,
            path: this.path,
            dest: this.dest,
            xver: xver,
        }
    }

    static fromJson(json=[]) {
        const fallbacks = [];
        for (let fallback of json) {
            fallbacks.push(new Inbound.VLESSSettings.Fallback(
                fallback.name,
                fallback.alpn,
                fallback.path,
                fallback.dest,
                fallback.xver,
            ))
        }
        return fallbacks;
    }
};

Inbound.TrojanSettings = class extends Inbound.Settings {
    constructor(protocol,
                trojans=[new Inbound.TrojanSettings.Trojan()],
                fallbacks=[],) {
        super(protocol);
        this.trojans = trojans;
        this.fallbacks = fallbacks;
    }

    addFallback() {
        this.fallbacks.push(new Inbound.TrojanSettings.Fallback());
    }

    delFallback(index) {
        this.fallbacks.splice(index, 1);
    }

    static fromJson(json={}) {
        return new Inbound.TrojanSettings(
            Protocols.TROJAN,
            json.clients.map(client => Inbound.TrojanSettings.Trojan.fromJson(client)),
            Inbound.TrojanSettings.Fallback.fromJson(json.fallbacks),);
        }

    toJson() {
        return {
            clients: Inbound.TrojanSettings.toJsonArray(this.trojans),
            fallbacks: Inbound.TrojanSettings.toJsonArray(this.fallbacks)
        };
    }
};
Inbound.TrojanSettings.Trojan = class extends XrayCommonClass {
    constructor(password=RandomUtil.randomSeq(10), flow='', email=RandomUtil.randomLowerAndNum(8),limitIp=0, totalGB=0, expiryTime=0, enable=true, tgId='', subId=RandomUtil.randomLowerAndNum(16), reset=0) {
        super();
        this.password = password;
        this.flow = flow;
        this.email = email;
        this.limitIp = limitIp;
        this.totalGB = totalGB;
        this.expiryTime = expiryTime;
        this.enable = enable;
        this.tgId = tgId;
        this.subId = subId;
        this.reset = reset;
    }

    toJson() {
        return {
            password: this.password,
            flow: this.flow,
            email: this.email,
            limitIp: this.limitIp,
            totalGB: this.totalGB,
            expiryTime: this.expiryTime,
            enable: this.enable,
            tgId: this.tgId,
            subId: this.subId,
            reset: this.reset,
        };
    }

    static fromJson(json = {}) {
        return new Inbound.TrojanSettings.Trojan(
            json.password,
            json.flow,
            json.email,
            json.limitIp,
            json.totalGB,
            json.expiryTime,
            json.enable,
            json.tgId,
            json.subId,
            json.reset,
        );
    }

    get _expiryTime() {
        if (this.expiryTime === 0 || this.expiryTime === "") {
            return null;
        }
        if (this.expiryTime < 0){
            return this.expiryTime / -86400000;
        }
        return moment(this.expiryTime);
    }

    set _expiryTime(t) {
        if (t == null || t === "") {
            this.expiryTime = 0;
        } else {
            this.expiryTime = t.valueOf();
        }
    }
    get _totalGB() {
        return toFixed(this.totalGB / ONE_GB, 2);
    }

    set _totalGB(gb) {
        this.totalGB = toFixed(gb * ONE_GB, 0);
    }

};

Inbound.TrojanSettings.Fallback = class extends XrayCommonClass {
    constructor(name="", alpn='', path='', dest='', xver=0) {
        super();
        this.name = name;
        this.alpn = alpn;
        this.path = path;
        this.dest = dest;
        this.xver = xver;
    }

    toJson() {
        let xver = this.xver;
        if (!Number.isInteger(xver)) {
            xver = 0;
        }
        return {
            name: this.name,
            alpn: this.alpn,
            path: this.path,
            dest: this.dest,
            xver: xver,
        }
    }

    static fromJson(json=[]) {
        const fallbacks = [];
        for (let fallback of json) {
            fallbacks.push(new Inbound.TrojanSettings.Fallback(
                fallback.name,
                fallback.alpn,
                fallback.path,
                fallback.dest,
                fallback.xver,
            ))
        }
        return fallbacks;
    }
};

Inbound.ShadowsocksSettings = class extends Inbound.Settings {
    constructor(protocol,
                method=SSMethods.BLAKE3_AES_256_GCM,
                password=RandomUtil.randomShadowsocksPassword(),
                network='tcp,udp',
                shadowsockses=[new Inbound.ShadowsocksSettings.Shadowsocks()]
    ) {
        super(protocol);
        this.method = method;
        this.password = password;
        this.network = network;
        this.shadowsockses = shadowsockses;
    }

    static fromJson(json={}) {
        return new Inbound.ShadowsocksSettings(
            Protocols.SHADOWSOCKS,
            json.method,
            json.password,
            json.network,
            json.clients.map(client => Inbound.ShadowsocksSettings.Shadowsocks.fromJson(client)),
        );
    }

    toJson() {
        return {
            method: this.method,
            password: this.password,
            network: this.network,
            clients: Inbound.ShadowsocksSettings.toJsonArray(this.shadowsockses)
        };
    }
};

Inbound.ShadowsocksSettings.Shadowsocks = class extends XrayCommonClass {
    constructor(method='', password=RandomUtil.randomShadowsocksPassword(), email=RandomUtil.randomLowerAndNum(8),limitIp=0, totalGB=0, expiryTime=0, enable=true, tgId='', subId=RandomUtil.randomLowerAndNum(16), reset=0) {
        super();
        this.method = method;
        this.password = password;
        this.email = email;
        this.limitIp = limitIp;
        this.totalGB = totalGB;
        this.expiryTime = expiryTime;
        this.enable = enable;
        this.tgId = tgId;
        this.subId = subId;
        this.reset = reset;
    }

    toJson() {
        return {
            method: this.method,
            password: this.password,
            email: this.email,
            limitIp: this.limitIp,
            totalGB: this.totalGB,
            expiryTime: this.expiryTime,
            enable: this.enable,
            tgId: this.tgId,
            subId: this.subId,
            reset: this.reset,
        };
    }

    static fromJson(json = {}) {
        return new Inbound.ShadowsocksSettings.Shadowsocks(
            json.method,
            json.password,
            json.email,
            json.limitIp,
            json.totalGB,
            json.expiryTime,
            json.enable,
            json.tgId,
            json.subId,
            json.reset,
        );
    }

    get _expiryTime() {
        if (this.expiryTime === 0 || this.expiryTime === "") {
            return null;
        }
        if (this.expiryTime < 0){
            return this.expiryTime / -86400000;
        }
        return moment(this.expiryTime);
    }

    set _expiryTime(t) {
        if (t == null || t === "") {
            this.expiryTime = 0;
        } else {
            this.expiryTime = t.valueOf();
        }
    }
    get _totalGB() {
        return toFixed(this.totalGB / ONE_GB, 2);
    }

    set _totalGB(gb) {
        this.totalGB = toFixed(gb * ONE_GB, 0);
    }

};

Inbound.DokodemoSettings = class extends Inbound.Settings {
    constructor(protocol, address, port, network='tcp,udp', followRedirect=false, timeout=0) {
        super(protocol);
        this.address = address;
        this.port = port;
        this.network = network;
        this.followRedirect = followRedirect;
        this.timeout = timeout;
    }

    static fromJson(json={}) {
        return new Inbound.DokodemoSettings(
            Protocols.DOKODEMO,
            json.address,
            json.port,
            json.network,
            json.followRedirect,
            json.timeout,
        );
    }

    toJson() {
        return {
            address: this.address,
            port: this.port,
            network: this.network,
            followRedirect: this.followRedirect,
            timeout: this.timeout,
        };
    }
};

Inbound.SocksSettings = class extends Inbound.Settings {
    constructor(protocol, auth='password', accounts=[new Inbound.SocksSettings.SocksAccount()], udp=false, ip='127.0.0.1') {
        super(protocol);
        this.auth = auth;
        this.accounts = accounts;
        this.udp = udp;
        this.ip = ip;
    }

    addAccount(account) {
        this.accounts.push(account);
    }

    delAccount(index) {
        this.accounts.splice(index, 1);
    }

    static fromJson(json={}) {
        let accounts;
        if (json.auth === 'password') {
            accounts = json.accounts.map(
                account => Inbound.SocksSettings.SocksAccount.fromJson(account)
            )
        }
        return new Inbound.SocksSettings(
            Protocols.SOCKS,
            json.auth,
            accounts,
            json.udp,
            json.ip,
        );
    }

    toJson() {
        return {
            auth: this.auth,
            accounts: this.auth === 'password' ? this.accounts.map(account => account.toJson()) : undefined,
            udp: this.udp,
            ip: this.ip,
        };
    }
};
Inbound.SocksSettings.SocksAccount = class extends XrayCommonClass {
    constructor(user=RandomUtil.randomSeq(10), pass=RandomUtil.randomSeq(10)) {
        super();
        this.user = user;
        this.pass = pass;
    }

    static fromJson(json={}) {
        return new Inbound.SocksSettings.SocksAccount(json.user, json.pass);
    }
};

Inbound.HttpSettings = class extends Inbound.Settings {
    constructor(protocol, accounts=[new Inbound.HttpSettings.HttpAccount()]) {
        super(protocol);
        this.accounts = accounts;
    }

    addAccount(account) {
        this.accounts.push(account);
    }

    delAccount(index) {
        this.accounts.splice(index, 1);
    }

    static fromJson(json={}) {
        return new Inbound.HttpSettings(
            Protocols.HTTP,
            json.accounts.map(account => Inbound.HttpSettings.HttpAccount.fromJson(account)),
        );
    }

    toJson() {
        return {
            accounts: Inbound.HttpSettings.toJsonArray(this.accounts),
        };
    }
};

Inbound.HttpSettings.HttpAccount = class extends XrayCommonClass {
    constructor(user=RandomUtil.randomSeq(10), pass=RandomUtil.randomSeq(10)) {
        super();
        this.user = user;
        this.pass = pass;
    }

    static fromJson(json={}) {
        return new Inbound.HttpSettings.HttpAccount(json.user, json.pass);
    }
};

Inbound.WireguardSettings = class extends XrayCommonClass {
    constructor(protocol, mtu=1420, secretKey=Wireguard.generateKeypair().privateKey, peers=[new Inbound.WireguardSettings.Peer()], kernelMode=false) {
        super(protocol);
        this.mtu = mtu;
        this.secretKey = secretKey;
        this.pubKey = secretKey.length>0 ? Wireguard.generateKeypair(secretKey).publicKey : '';
        this.peers = peers;
        this.kernelMode = kernelMode;
    }

    addPeer() {
        this.peers.push(new Inbound.WireguardSettings.Peer(null,null,'',['10.0.0.' + (this.peers.length+2)]));
    }

    delPeer(index) {
        this.peers.splice(index, 1);
    }

    static fromJson(json={}){
        return new Inbound.WireguardSettings(
            Protocols.WIREGUARD,
            json.mtu,
            json.secretKey,
            json.peers.map(peer => Inbound.WireguardSettings.Peer.fromJson(peer)),
            json.kernelMode,
        );
    }

    toJson() {
        return {
            mtu: this.mtu?? undefined,
            secretKey: this.secretKey,
            peers: Inbound.WireguardSettings.Peer.toJsonArray(this.peers),
            kernelMode: this.kernelMode,
        };
    }
};

Inbound.WireguardSettings.Peer = class extends XrayCommonClass {
    constructor(privateKey, publicKey, psk='', allowedIPs=['10.0.0.2/32'], keepAlive=0) {
        super();
        this.privateKey = privateKey
        this.publicKey = publicKey;
        if (!this.publicKey){
            [this.publicKey, this.privateKey] = Object.values(Wireguard.generateKeypair())
        }
        this.psk = psk;
        allowedIPs.forEach((a,index) => {
            if (a.length>0 && !a.includes('/')) allowedIPs[index] += '/32';
        })
        this.allowedIPs = allowedIPs;
        this.keepAlive = keepAlive;
    }

    static fromJson(json={}){
        return new Inbound.WireguardSettings.Peer(
            json.privateKey,
            json.publicKey,
            json.preSharedKey,
            json.allowedIPs,
            json.keepAlive
        );
    }

    toJson() {
        this.allowedIPs.forEach((a,index) => {
            if (a.length>0 && !a.includes('/')) this.allowedIPs[index] += '/32';
        });
        return {
            privateKey: this.privateKey,
            publicKey: this.publicKey,
            preSharedKey: this.psk.length>0 ? this.psk : undefined,
            allowedIPs: this.allowedIPs,
            keepAlive: this.keepAlive?? undefined,
        };
    }
};<|MERGE_RESOLUTION|>--- conflicted
+++ resolved
@@ -892,11 +892,7 @@
 }
 
 RealityStreamSettings.Settings = class extends XrayCommonClass {
-<<<<<<< HEAD
-    constructor(publicKey = '', fingerprint = UTLS_FINGERPRINT.UTLS_RANDOM, serverName = '', spiderX= '/') {
-=======
     constructor(publicKey = '', fingerprint = UTLS_FINGERPRINT.UTLS_CHROME, serverName = '', spiderX= '/') {
->>>>>>> b99e5b43
         super();
         this.publicKey = publicKey;
         this.fingerprint = fingerprint;
