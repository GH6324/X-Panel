#!/bin/bash

red='\033[0;31m'
green='\033[0;32m'
yellow='\033[0;33m'
plain='\033[0m'

cur_dir=$(pwd)

# check root
[[ $EUID -ne 0 ]] && echo -e "${red}致命错误: ${plain} 请使用 root 权限运行此脚本\n" && exit 1

# Check OS and set release variable
if [[ -f /etc/os-release ]]; then
    source /etc/os-release
    release=$ID
elif [[ -f /usr/lib/os-release ]]; then
    source /usr/lib/os-release
    release=$ID
else
    echo "检查服务器操作系统失败，请联系作者!" >&2
    exit 1
fi
echo "目前服务器的操作系统为: $release"

arch() {
    case "$(uname -m)" in
        x86_64 | x64 | amd64 ) echo 'amd64' ;;
        i*86 | x86 ) echo '386' ;;
        armv8* | armv8 | arm64 | aarch64 ) echo 'arm64' ;;
        armv7* | armv7 | arm ) echo 'armv7' ;;
        armv6* | armv6 ) echo 'armv6' ;;
        armv5* | armv5 ) echo 'armv5' ;;
        armv5* | armv5 ) echo 's390x' ;;
        *) echo -e "${green}不支持的CPU架构! ${plain}" && rm -f install.sh && exit 1 ;;
    esac
}

echo "架构: $(arch)"

os_version=$(grep -i version_id /etc/os-release | cut -d \" -f2 | cut -d . -f1)

if [[ "${release}" == "arch" ]]; then
    echo "您的操作系统是 ArchLinux"
elif [[ "${release}" == "manjaro" ]]; then
    echo "您的操作系统是 Manjaro"
elif [[ "${release}" == "armbian" ]]; then
<<<<<<< HEAD
    echo "Your OS is Armbian"
elif [[ "${release}" == "opensuse-tumbleweed" ]]; then
    echo "Your OS is OpenSUSE Tumbleweed"
=======
    echo "您的操作系统是 Armbian"
>>>>>>> 80f2f247
elif [[ "${release}" == "centos" ]]; then
    if [[ ${os_version} -lt 8 ]]; then
        echo -e "${red} 请使用 CentOS 8 或更高版本 ${plain}\n" && exit 1
    fi
elif [[ "${release}" == "ubuntu" ]]; then
    if [[ ${os_version} -lt 20 ]]; then
        echo -e "${red} 请使用 Ubuntu 20 或更高版本!${plain}\n" && exit 1
    fi
elif [[ "${release}" == "fedora" ]]; then
    if [[ ${os_version} -lt 36 ]]; then
        echo -e "${red} 请使用 Fedora 36 或更高版本!${plain}\n" && exit 1
    fi
elif [[ "${release}" == "debian" ]]; then
    if [[ ${os_version} -lt 11 ]]; then
        echo -e "${red} 请使用 Debian 11 或更高版本 ${plain}\n" && exit 1
    fi
elif [[ "${release}" == "almalinux" ]]; then
    if [[ ${os_version} -lt 9 ]]; then
        echo -e "${red} 请使用 AlmaLinux 9 或更高版本 ${plain}\n" && exit 1
    fi
elif [[ "${release}" == "rocky" ]]; then
    if [[ ${os_version} -lt 9 ]]; then
        echo -e "${red} 请使用 RockyLinux 9 或更高版本 ${plain}\n" && exit 1
    fi
elif [[ "${release}" == "oracle" ]]; then
    if [[ ${os_version} -lt 8 ]]; then
        echo -e "${red} 请使用 Oracle Linux 8 或更高版本 ${plain}\n" && exit 1
    fi
else
    echo -e "${red}此脚本不支持您的操作系统。${plain}\n"
    echo "请确保您使用的是以下受支持的操作系统之一："
    echo "- Ubuntu 20.04+"
    echo "- Debian 11+"
    echo "- CentOS 8+"
    echo "- Fedora 36+"
    echo "- Arch Linux"
    echo "- Manjaro"
    echo "- Armbian"
    echo "- AlmaLinux 9+"
    echo "- Rocky Linux 9+"
    echo "- Oracle Linux 8+"
    echo "- OpenSUSE Tumbleweed"
    exit 1

fi

install_base() {
    case "${release}" in
    ubuntu | debian | armbian)
        apt-get update && apt-get install -y -q wget curl tar tzdata
        ;;
    centos | almalinux | rocky | oracle)
        yum -y update && yum install -y -q wget curl tar tzdata
        ;;
    fedora)
        dnf -y update && dnf install -y -q wget curl tar tzdata
        ;;
    arch | manjaro)
        pacman -Syu && pacman -Syu --noconfirm wget curl tar tzdata
        ;;
    opensuse-tumbleweed)
        zypper refresh && zypper -q install -y wget curl tar timezone
        ;;
    *)
        apt-get update && apt install -y -q wget curl tar tzdata
        ;;
    esac
}

# This function will be called when user installed x-ui out of security
config_after_install() {
    echo -e "${yellow}安装/更新完成！ 为了您的面板安全，建议修改面板设置 ${plain}"
    read -p "想继续修改吗？选择N以保留旧设置 [y/n]?": config_confirm
    if [[ "${config_confirm}" == "y" || "${config_confirm}" == "Y" ]]; then
        read -p "请设置您的用户名: " config_account
        echo -e "${yellow}您的用户名将是: ${config_account}${plain}"
        read -p "请设置您的密码: " config_password
        echo -e "${yellow}您的密码将是: ${config_password}${plain}"
        read -p "请设置面板端口: " config_port
        echo -e "${yellow}您的面板端口号为: ${config_port}${plain}"
        echo -e "${yellow}正在初始化，请稍候...${plain}"
        /usr/local/x-ui/x-ui setting -username ${config_account} -password ${config_password}
        echo -e "${yellow}用户名和密码设置成功!${plain}"
        /usr/local/x-ui/x-ui setting -port ${config_port}
        echo -e "${yellow}面板端口号设置成功!${plain}"
    else
        echo -e "${red}cancel...${plain}"
        if [[ ! -f "/etc/x-ui/x-ui.db" ]]; then
            local usernameTemp=$(head -c 6 /dev/urandom | base64)
            local passwordTemp=$(head -c 6 /dev/urandom | base64)
            /usr/local/x-ui/x-ui setting -username ${usernameTemp} -password ${passwordTemp}
            echo -e "检测到为全新安装，出于安全考虑将生成随机登录信息:"
            echo -e "###############################################"
            echo -e "${green}用户名: ${usernameTemp}${plain}"
            echo -e "${green}密  码: ${passwordTemp}${plain}"
            echo -e "###############################################"
            echo -e "${red} 如果您忘记了登录信息，可以在安装后输入 x-ui 然后输入 8 选项进行检查 ${plain}"
        else
            echo -e "${red} 这是您的升级，将保留旧设置，如果您忘记了登录信息，您可以输入 x-ui 然后输入 8 选项进行检查 ${plain}"
        fi
    fi
    /usr/local/x-ui/x-ui migrate
}

install_x-ui() {
    cd /usr/local/

    if [ $# == 0 ]; then
        last_version=$(curl -Ls "https://api.github.com/repos/xeefei/3x-ui/releases/latest" | grep '"tag_name":' | sed -E 's/.*"([^"]+)".*/\1/')
        if [[ ! -n "$last_version" ]]; then
            echo -e "${red}获取 x-ui 版本失败，可能是 Github API 限制，请稍后再试${plain}"
            exit 1
        fi
        echo -e "获取 x-ui 最新版本：${last_version}，开始安装..."
        wget -N --no-check-certificate -O /usr/local/x-ui-linux-$(arch).tar.gz https://github.com/xeefei/3x-ui/releases/download/${last_version}/x-ui-linux-$(arch).tar.gz
        if [[ $? -ne 0 ]]; then
            echo -e "${red}下载 x-ui 失败, 请检查服务器是否可以连接至 GitHub ${plain}"
            exit 1
        fi
    else
        last_version=$1
        url="https://github.com/xeefei/3x-ui/releases/download/${last_version}/x-ui-linux-$(arch).tar.gz"
        echo -e "开始安装 x-ui $1"
        wget -N --no-check-certificate -O /usr/local/x-ui-linux-$(arch).tar.gz ${url}
        if [[ $? -ne 0 ]]; then
            echo -e "${red}下载 x-ui $1 失败, 请检查此版本是否存在 ${plain}"
            exit 1
        fi
    fi

    if [[ -e /usr/local/x-ui/ ]]; then
        systemctl stop x-ui
        rm /usr/local/x-ui/ -rf
    fi

    tar zxvf x-ui-linux-$(arch).tar.gz
    rm x-ui-linux-$(arch).tar.gz -f
    cd x-ui
    chmod +x x-ui

    # Check the system's architecture and rename the file accordingly
    if [[ $(arch) == "armv5" || $(arch) == "armv6" || $(arch) == "armv7" ]]; then
        mv bin/xray-linux-$(arch) bin/xray-linux-arm
        chmod +x bin/xray-linux-arm
    fi

    chmod +x x-ui bin/xray-linux-$(arch)
    cp -f x-ui.service /etc/systemd/system/
    wget --no-check-certificate -O /usr/bin/x-ui https://raw.githubusercontent.com/xeefei/3x-ui/main/x-ui.sh
    chmod +x /usr/local/x-ui/x-ui.sh
    chmod +x /usr/bin/x-ui
    config_after_install

    systemctl daemon-reload
    systemctl enable x-ui
    systemctl start x-ui

    systemctl stop warp-go >/dev/null 2>&1
    wg-quick down wgcf >/dev/null 2>&1
    ipv4=$(curl -s4m8 ip.p3terx.com -k | sed -n 1p)
    ipv6=$(curl -s6m8 ip.p3terx.com -k | sed -n 1p)
    systemctl start warp-go >/dev/null 2>&1
    wg-quick up wgcf >/dev/null 2>&1

    echo -e "${green}x-ui ${last_version}${plain} 安装成功，正在启动..."
    echo -e ""
    echo -e "x-ui 控制菜单用法: "
    echo -e "----------------------------------------------"
    echo -e "x-ui              - 进入管理脚本"
    echo -e "x-ui start        - 启动 x-ui"
    echo -e "x-ui stop         - 关闭 x-ui"
    echo -e "x-ui restart      - 重启 x-ui"
    echo -e "x-ui status       - 查看 x-ui 状态"
    echo -e "x-ui enable       - 启用 x-ui 开机启动"
    echo -e "x-ui disable      - 禁用 x-ui 开机启动"
    echo -e "x-ui log          - 查看 x-ui 运行日志"
    echo -e "x-ui banlog       - 检查 Fail2ban 禁止日志"
    echo -e "x-ui update       - 更新 x-ui"
    echo -e "x-ui install      - 安装 x-ui"
    echo -e "x-ui uninstall    - 卸载 x-ui"
    echo -e "----------------------------------------------"
    echo ""
    if [[ -n $ipv4 ]]; then
        echo -e "${yellow}面板 IPv4 访问地址为：${plain}${green}http://$ipv4:$config_port${plain}"
    fi
    if [[ -n $ipv6 ]]; then
        echo -e "${yellow}面板 IPv6 访问地址为：${plain}${green}http://[$ipv6]:$config_port${plain}"
    fi
    echo -e "请自行确保此端口没有被其他程序占用，${yellow}并且确保${plain}${red} $config_port ${plain}${yellow}端口已放行${plain}"
}

install_base
install_x-ui $1<|MERGE_RESOLUTION|>--- conflicted
+++ resolved
@@ -45,13 +45,9 @@
 elif [[ "${release}" == "manjaro" ]]; then
     echo "您的操作系统是 Manjaro"
 elif [[ "${release}" == "armbian" ]]; then
-<<<<<<< HEAD
-    echo "Your OS is Armbian"
+    echo "您的操作系统是 Armbian"
 elif [[ "${release}" == "opensuse-tumbleweed" ]]; then
-    echo "Your OS is OpenSUSE Tumbleweed"
-=======
-    echo "您的操作系统是 Armbian"
->>>>>>> 80f2f247
+    echo "您的操作系统是 OpenSUSE Tumbleweed"
 elif [[ "${release}" == "centos" ]]; then
     if [[ ${os_version} -lt 8 ]]; then
         echo -e "${red} 请使用 CentOS 8 或更高版本 ${plain}\n" && exit 1
