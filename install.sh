--- conflicted
+++ resolved
@@ -122,27 +122,15 @@
     echo -e "${yellow}安装/更新完成！ 为了您的面板安全，建议修改面板设置 ${plain}"
     read -p "想继续修改吗？选择N以保留旧设置 [y/n]?": config_confirm
     if [[ "${config_confirm}" == "y" || "${config_confirm}" == "Y" ]]; then
-<<<<<<< HEAD
-        read -p "Please set up your username: " config_account
-        echo -e "${yellow}Your username will be: ${config_account}${plain}"
-        read -p "Please set up your password: " config_password
-        echo -e "${yellow}Your password will be: ${config_password}${plain}"
-        read -p "Please set up the panel port: " config_port
-        echo -e "${yellow}Your panel port is: ${config_port}${plain}"
-        read -p "Please set up the web base path (ip:port/webbasepath/): " config_webBasePath
-        echo -e "${yellow}Your web base path is: ${config_webBasePath}${plain}"
-        echo -e "${yellow}Initializing, please wait...${plain}"
-=======
         read -p "请设置您的用户名: " config_account
         echo -e "${yellow}您的用户名将是: ${config_account}${plain}"
         read -p "请设置您的密码: " config_password
         echo -e "${yellow}您的密码将是: ${config_password}${plain}"
         read -p "请设置面板端口: " config_port
         echo -e "${yellow}您的面板端口号为: ${config_port}${plain}"
-        read -p "请设置面板登录访问路径: " config_webBasePath
+        read -p "请设置面板登录访问路径（ip:端口号/路径/）: " config_webBasePath
         echo -e "${yellow}您的面板访问路径为: ${config_webBasePath}${plain}"
         echo -e "${yellow}正在初始化，请稍候...${plain}"
->>>>>>> 8335d835
         /usr/local/x-ui/x-ui setting -username ${config_account} -password ${config_password}
         echo -e "${yellow}用户名和密码设置成功!${plain}"
         /usr/local/x-ui/x-ui setting -port ${config_port}
