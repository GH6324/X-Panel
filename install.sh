--- conflicted
+++ resolved
@@ -40,24 +40,22 @@
     esac
 }
 
-<<<<<<< HEAD
 echo "Arch: $(arch)"
-=======
-echo ""
-check_glibc_version() {
-    glibc_version=$(ldd --version | head -n1 | awk '{print $NF}')
-
-    required_version="2.32"
-    if [[ "$(printf '%s\n' "$required_version" "$glibc_version" | sort -V | head -n1)" != "$required_version" ]]; then
-        echo -e "${red}------>>>GLIBC版本 $glibc_version 太旧了！ 要求2.32或以上版本${plain}"
-        echo -e "${green}-------->>>>请升级到较新版本的操作系统以便获取更高版本的GLIBC${plain}"
-        exit 1
-    fi
-        echo -e "${green}-------->>>>GLIBC版本： $glibc_version（符合高于2.32的要求）${plain}"
-}
-check_glibc_version
-
-echo ""
+echo ""
+# check_glibc_version() {
+#    glibc_version=$(ldd --version | head -n1 | awk '{print $NF}')
+
+#    required_version="2.32"
+#    if [[ "$(printf '%s\n' "$required_version" "$glibc_version" | sort -V | head -n1)" != "$required_version" ]]; then
+#        echo -e "${red}------>>>GLIBC版本 $glibc_version 太旧了！ 要求2.32或以上版本${plain}"
+#        echo -e "${green}-------->>>>请升级到较新版本的操作系统以便获取更高版本的GLIBC${plain}"
+#        exit 1
+#    fi
+#        echo -e "${green}-------->>>>GLIBC版本： $glibc_version（符合高于2.32的要求）${plain}"
+# }
+# check_glibc_version
+
+# echo ""
 echo -e "${yellow}---------->>>>>当前系统的架构为: $(arch)${plain}"
 echo ""
 last_version=$(curl -Ls "https://api.github.com/repos/xeefei/3x-ui/releases/latest" | grep '"tag_name":' | sed -E 's/.*"([^"]+)".*/\1/')
@@ -142,7 +140,6 @@
     exit 1
 
 fi
->>>>>>> d057514f
 
 install_base() {
     case "${release}" in
