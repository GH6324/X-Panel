--- conflicted
+++ resolved
@@ -122,63 +122,37 @@
     echo -e "${yellow}安装/更新完成！ 为了您的面板安全，建议修改面板设置 ${plain}"
     read -p "想继续修改吗？选择N以保留旧设置 [y/n]?": config_confirm
     if [[ "${config_confirm}" == "y" || "${config_confirm}" == "Y" ]]; then
-<<<<<<< HEAD
-        read -p "Please set up your username: " config_account
-        echo -e "${yellow}Your username will be: ${config_account}${plain}"
-        read -p "Please set up your password: " config_password
-        echo -e "${yellow}Your password will be: ${config_password}${plain}"
-        read -p "Please set up the panel port: " config_port
-        echo -e "${yellow}Your panel port is: ${config_port}${plain}"
-        read -p "Please set up the web base path: " config_webBasePath
-        echo -e "${yellow}Your web base path is: ${config_webBasePath}${plain}"
-        echo -e "${yellow}Initializing, please wait...${plain}"
-=======
         read -p "请设置您的用户名: " config_account
         echo -e "${yellow}您的用户名将是: ${config_account}${plain}"
         read -p "请设置您的密码: " config_password
         echo -e "${yellow}您的密码将是: ${config_password}${plain}"
         read -p "请设置面板端口: " config_port
         echo -e "${yellow}您的面板端口号为: ${config_port}${plain}"
+        read -p "请设置面板登录访问路径: " config_webBasePath
+        echo -e "${yellow}您的面板访问路径为: ${config_webBasePath}${plain}"
         echo -e "${yellow}正在初始化，请稍候...${plain}"
->>>>>>> 8d2bdba0
         /usr/local/x-ui/x-ui setting -username ${config_account} -password ${config_password}
         echo -e "${yellow}用户名和密码设置成功!${plain}"
         /usr/local/x-ui/x-ui setting -port ${config_port}
-<<<<<<< HEAD
-        echo -e "${yellow}Panel port set successfully!${plain}"
+        echo -e "${yellow}面板端口号设置成功!${plain}"
         /usr/local/x-ui/x-ui setting -webBasePath ${config_webBasePath}
-        echo -e "${yellow}Web base path set successfully!${plain}"
-=======
-        echo -e "${yellow}面板端口号设置成功!${plain}"
->>>>>>> 8d2bdba0
+        echo -e "${yellow}面板登录访问路径设置成功!${plain}"
     else
         echo -e "${red}Cancel...${plain}"
         if [[ ! -f "/etc/x-ui/x-ui.db" ]]; then
             local usernameTemp=$(head -c 6 /dev/urandom | base64)
             local passwordTemp=$(head -c 6 /dev/urandom | base64)
-<<<<<<< HEAD
             local webBasePathTemp=$(head -c 6 /dev/urandom | base64)
             /usr/local/x-ui/x-ui setting -username ${usernameTemp} -password ${passwordTemp} -webBasePath ${webBasePathTemp}
-            echo -e "This is a fresh installation, will generate random login info for security concerns:"
-            echo -e "###############################################"
-            echo -e "${green}Username: ${usernameTemp}${plain}"
-            echo -e "${green}Password: ${passwordTemp}${plain}"
-            echo -e "${green}WebBasePath: ${webBasePathTemp}${plain}"
-            echo -e "###############################################"
-            echo -e "${red}If you forgot your login info, you can type x-ui and then type 8 to check after installation${plain}"
-        else
-            echo -e "${red}This is your upgrade, will keep old settings. If you forgot your login info, you can type x-ui and then type 8 to check${plain}"
-=======
-            /usr/local/x-ui/x-ui setting -username ${usernameTemp} -password ${passwordTemp}
             echo -e "检测到为全新安装，出于安全考虑将生成随机登录信息:"
             echo -e "###############################################"
             echo -e "${green}用户名: ${usernameTemp}${plain}"
             echo -e "${green}密  码: ${passwordTemp}${plain}"
+            echo -e "${green}访问路径: ${webBasePathTemp}${plain}"
             echo -e "###############################################"
-            echo -e "${red} 如果您忘记了登录信息，可以在安装后输入 x-ui 然后输入 8 选项进行检查 ${plain}"
+            echo -e "${red}如果您忘记了登录信息，可以在安装后输入 x-ui 然后输入 8 选项进行检查${plain}"
         else
-            echo -e "${red} 这是您的升级，将保留旧设置，如果您忘记了登录信息，您可以输入 x-ui 然后输入 8 选项进行检查 ${plain}"
->>>>>>> 8d2bdba0
+            echo -e "${red}这是您的升级，将保留旧设置，如果您忘记了登录信息，您可以输入 x-ui 然后输入 8 选项进行检查${plain}"
         fi
     fi
     /usr/local/x-ui/x-ui migrate
