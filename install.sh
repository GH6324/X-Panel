#!/bin/bash

red='\033[0;31m'
green='\033[0;32m'
yellow='\033[0;33m'
plain='\033[0m'

cur_dir=$(pwd)

# check root
[[ $EUID -ne 0 ]] && echo -e "${red}致命错误: ${plain} 请使用 root 权限运行此脚本\n" && exit 1

# Check OS and set release variable
if [[ -f /etc/os-release ]]; then
    source /etc/os-release
    release=$ID
elif [[ -f /usr/lib/os-release ]]; then
    source /usr/lib/os-release
    release=$ID
else
    echo ""
    echo -e "${red}检查服务器操作系统失败，请联系作者!${plain}" >&2
    exit 1
fi
echo ""
echo -e "${green}---------->>>>>目前服务器的操作系统为: $release${plain}"

arch() {
    case "$(uname -m)" in
        x86_64 | x64 | amd64 ) echo 'amd64' ;;
        i*86 | x86 ) echo '386' ;;
        armv8* | armv8 | arm64 | aarch64 ) echo 'arm64' ;;
        armv7* | armv7 | arm ) echo 'armv7' ;;
        armv6* | armv6 ) echo 'armv6' ;;
        armv5* | armv5 ) echo 'armv5' ;;
        armv5* | armv5 ) echo 's390x' ;;
        *) echo -e "${green}不支持的CPU架构! ${plain}" && rm -f install.sh && exit 1 ;;
    esac
}

echo ""
echo -e "${yellow}---------->>>>>当前系统的架构为: $(arch)${plain}"
echo ""
last_version=$(curl -Ls "https://api.github.com/repos/xeefei/3x-ui/releases/latest" | grep '"tag_name":' | sed -E 's/.*"([^"]+)".*/\1/')
# 获取 x-ui 版本
xui_version=$(/usr/local/x-ui/x-ui -v)

# 检查 xui_version 是否为空
if [[ -z "$xui_version" ]]; then
    echo ""
    echo -e "${red}------>>>当前服务器没有安装任何 x-ui 系列代理面板${plain}"
    echo ""
    echo -e "${green}-------->>>>片刻之后脚本将会自动引导安装〔3X-UI优化版〕${plain}"
else
    # 检查版本号中是否包含冒号
    if [[ "$xui_version" == *:* ]]; then
        echo -e "${green}---------->>>>>当前代理面板的版本为: ${red}其他 x-ui 分支版本${plain}"
        echo ""
        echo -e "${green}-------->>>>片刻之后脚本将会自动引导安装〔3X-UI优化版〕${plain}"
    else
        echo -e "${green}---------->>>>>当前代理面板的版本为: ${red}〔3X-UI优化版〕v${xui_version}${plain}"
    fi
fi
echo ""
echo -e "${yellow}---------------------->>>>>〔3X-UI优化版〕最新版为：${last_version}${plain}"
sleep 4

os_version=""
os_version=$(grep "^VERSION_ID" /etc/os-release | cut -d '=' -f2 | tr -d '"' | tr -d '.')

if [[ "${release}" == "arch" ]]; then
    echo "您的操作系统是 ArchLinux"
elif [[ "${release}" == "parch" ]]; then
    echo "您的操作系统是 Parch"
elif [[ "${release}" == "manjaro" ]]; then
    echo "您的操作系统是 Manjaro"
elif [[ "${release}" == "armbian" ]]; then
<<<<<<< HEAD
    echo "Your OS is Armbian"
elif [[ "${release}" == "alpine" ]]; then
    echo "Your OS is Alpine Linux"
elif [[ "${release}" == "opensuse-tumbleweed" ]]; then
    echo "Your OS is OpenSUSE Tumbleweed"
elif [[ "${release}" == "openEuler" ]]; then
    if [[ ${os_version} -lt 2203 ]]; then
        echo -e "${red} Please use OpenEuler 22.03 or higher ${plain}\n" && exit 1
    fi
=======
    echo "您的操作系统是 Armbian"
elif [[ "${release}" == "alpine" ]]; then
    echo "您的操作系统是 Alpine Linux"
elif [[ "${release}" == "opensuse-tumbleweed" ]]; then
    echo "您的操作系统是 OpenSUSE Tumbleweed"
>>>>>>> 3d99290f
elif [[ "${release}" == "centos" ]]; then
    if [[ ${os_version} -lt 8 ]]; then
        echo -e "${red} 请使用 CentOS 8 或更高版本 ${plain}\n" && exit 1
    fi
elif [[ "${release}" == "ubuntu" ]]; then
    if [[ ${os_version} -lt 2004 ]]; then
        echo -e "${red} 请使用 Ubuntu 20 或更高版本!${plain}\n" && exit 1
    fi
elif [[ "${release}" == "fedora" ]]; then
    if [[ ${os_version} -lt 36 ]]; then
        echo -e "${red} 请使用 Fedora 36 或更高版本!${plain}\n" && exit 1
    fi
elif [[ "${release}" == "amzn" ]]; then
    if [[ ${os_version} != "2023" ]]; then
        echo -e "${red} Please use Amazon Linux 2023!${plain}\n" && exit 1
    fi
elif [[ "${release}" == "debian" ]]; then
    if [[ ${os_version} -lt 11 ]]; then
        echo -e "${red} 请使用 Debian 11 或更高版本 ${plain}\n" && exit 1
    fi
elif [[ "${release}" == "almalinux" ]]; then
    if [[ ${os_version} -lt 80 ]]; then
        echo -e "${red} 请使用 AlmaLinux 8.0 或更高版本 ${plain}\n" && exit 1
    fi
elif [[ "${release}" == "rocky" ]]; then
    if [[ ${os_version} -lt 8 ]]; then
        echo -e "${red} 请使用 RockyLinux 8 或更高版本 ${plain}\n" && exit 1
    fi
elif [[ "${release}" == "ol" ]]; then
    if [[ ${os_version} -lt 8 ]]; then
        echo -e "${red} 请使用 Oracle Linux 8 或更高版本 ${plain}\n" && exit 1
    fi
else
    echo -e "${red}此脚本不支持您的操作系统。${plain}\n"
    echo "请确保您使用的是以下受支持的操作系统之一："
    echo "- Ubuntu 20.04+"
    echo "- Debian 11+"
    echo "- CentOS 8+"
    echo "- OpenEuler 22.03+"
    echo "- Fedora 36+"
    echo "- Arch Linux"
    echo "- Manjaro"
    echo "- Armbian"
    echo "- Alpine Linux"
    echo "- AlmaLinux 8.0+"
    echo "- Rocky Linux 8+"
    echo "- Oracle Linux 8+"
    echo "- OpenSUSE Tumbleweed"
    echo "- Amazon Linux 2023"
    exit 1
fi

install_base() {
    case "${release}" in
    ubuntu | debian | armbian)
        apt-get update && apt-get install -y -q wget curl tar tzdata
        ;;
    centos | almalinux | rocky | ol)
        yum -y update && yum install -y -q wget curl tar tzdata
        ;;
    fedora | amzn)
        dnf -y update && dnf install -y -q wget curl tar tzdata
        ;;
    arch | manjaro)
        pacman -Syu && pacman -Syu --noconfirm wget curl tar tzdata
        ;;
    alpine)
        apk update && apk add --no-cache wget curl tar tzdata
        ;;
    opensuse-tumbleweed)
        zypper refresh && zypper -q install -y wget curl tar timezone
        ;;
    *)
        apt-get update && apt install -y -q wget curl tar tzdata
        ;;
    esac
}

gen_random_string() {
    local length="$1"
    local random_string=$(LC_ALL=C tr -dc 'a-zA-Z0-9' </dev/urandom | fold -w "$length" | head -n 1)
    echo "$random_string"
}

config_after_install() {
<<<<<<< HEAD
    local existing_username=$(/usr/local/x-ui/x-ui setting -show true | grep -Eo 'username: .+' | awk '{print $2}')
    local existing_password=$(/usr/local/x-ui/x-ui setting -show true | grep -Eo 'password: .+' | awk '{print $2}')
    local existing_webBasePath=$(/usr/local/x-ui/x-ui setting -show true | grep -Eo 'webBasePath: .+' | awk '{print $2}')
    local existing_port=$(/usr/local/x-ui/x-ui setting -show true | grep -Eo 'port: .+' | awk '{print $2}')
    local server_ip=$(curl -s https://api.ipify.org)

    if [[ ${#existing_webBasePath} -lt 4 ]]; then
        if [[ "$existing_username" == "admin" && "$existing_password" == "admin" ]]; then
            local config_webBasePath=$(gen_random_string 15)
            local config_username=$(gen_random_string 10)
            local config_password=$(gen_random_string 10)

            read -p "Would you like to customize the Panel Port settings? (If not, a random port will be applied) [y/n]: " config_confirm
            if [[ "${config_confirm}" == "y" || "${config_confirm}" == "Y" ]]; then
                read -p "Please set up the panel port: " config_port
                echo -e "${yellow}Your Panel Port is: ${config_port}${plain}"
            else
                local config_port=$(shuf -i 1024-62000 -n 1)
                echo -e "${yellow}Generated random port: ${config_port}${plain}"
            fi

            /usr/local/x-ui/x-ui setting -username "${config_username}" -password "${config_password}" -port "${config_port}" -webBasePath "${config_webBasePath}"
            echo -e "This is a fresh installation, generating random login info for security concerns:"
            echo -e "###############################################"
            echo -e "${green}Username: ${config_username}${plain}"
            echo -e "${green}Password: ${config_password}${plain}"
            echo -e "${green}Port: ${config_port}${plain}"
            echo -e "${green}WebBasePath: ${config_webBasePath}${plain}"
            echo -e "${green}Access URL: http://${server_ip}:${config_port}${config_webBasePath}${plain}"
            echo -e "###############################################"
            echo -e "${yellow}If you forgot your login info, you can type 'x-ui settings' to check${plain}"
        else
            local config_webBasePath=$(gen_random_string 15)
            echo -e "${yellow}WebBasePath is missing or too short. Generating a new one...${plain}"
            /usr/local/x-ui/x-ui setting -webBasePath "${config_webBasePath}"
            echo -e "${green}New WebBasePath: ${config_webBasePath}${plain}"
            echo -e "${green}Access URL: http://${server_ip}:${existing_port}${config_webBasePath}${plain}"
        fi
    else
        if [[ "$existing_username" == "admin" && "$existing_password" == "admin" ]]; then
            local config_username=$(gen_random_string 10)
            local config_password=$(gen_random_string 10)

            echo -e "${yellow}Default credentials detected. Security update required...${plain}"
            /usr/local/x-ui/x-ui setting -username "${config_username}" -password "${config_password}"
            echo -e "Generated new random login credentials:"
            echo -e "###############################################"
            echo -e "${green}Username: ${config_username}${plain}"
            echo -e "${green}Password: ${config_password}${plain}"
            echo -e "###############################################"
            echo -e "${yellow}If you forgot your login info, you can type 'x-ui settings' to check${plain}"
        else
            echo -e "${green}Username, Password, and WebBasePath are properly set. Exiting...${plain}"
=======
    echo -e "${yellow}安装/更新完成！ 为了您的面板安全，建议修改面板设置 ${plain}"
    echo ""
    read -p "$(echo -e "${green}想继续修改吗？${red}选择“n”以保留旧设置${plain} [y/n]？--->>请输入：")" config_confirm
    if [[ "${config_confirm}" == "y" || "${config_confirm}" == "Y" ]]; then
        read -p "请设置您的用户名: " config_account
        echo -e "${yellow}您的用户名将是: ${config_account}${plain}"
        read -p "请设置您的密码: " config_password
        echo -e "${yellow}您的密码将是: ${config_password}${plain}"
        read -p "请设置面板端口: " config_port
        echo -e "${yellow}您的面板端口号为: ${config_port}${plain}"
        read -p "请设置面板登录访问路径（访问方式演示：ip:端口号/路径/）: " config_webBasePath
        echo -e "${yellow}您的面板访问路径为: ${config_webBasePath}${plain}"
        echo -e "${yellow}正在初始化，请稍候...${plain}"
        /usr/local/x-ui/x-ui setting -username ${config_account} -password ${config_password}
        echo -e "${yellow}用户名和密码设置成功!${plain}"
        /usr/local/x-ui/x-ui setting -port ${config_port}
        echo -e "${yellow}面板端口号设置成功!${plain}"
        /usr/local/x-ui/x-ui setting -webBasePath ${config_webBasePath}
        echo -e "${yellow}面板登录访问路径设置成功!${plain}"
        echo ""
    else
        echo ""
        sleep 1
        echo -e "${red}--------------->>>>Cancel...--------------->>>>>>>取消修改...${plain}"
        echo ""
        if [[ ! -f "/etc/x-ui/x-ui.db" ]]; then
            local usernameTemp=$(head -c 6 /dev/urandom | base64)
            local passwordTemp=$(head -c 6 /dev/urandom | base64)
            local webBasePathTemp=$(gen_random_string 10)
            /usr/local/x-ui/x-ui setting -username ${usernameTemp} -password ${passwordTemp} -webBasePath ${webBasePathTemp}
            echo -e "${yellow}检测到为全新安装，出于安全考虑将生成随机登录信息:${plain}"
            echo -e "###############################################"
            echo -e "${green}用户名: ${usernameTemp}${plain}"
            echo -e "${green}密  码: ${passwordTemp}${plain}"
            echo -e "${green}访问路径: ${webBasePathTemp}${plain}"
            echo -e "###############################################"
            echo -e "${green}如果您忘记了登录信息，可以在安装后通过 x-ui 命令然后输入${red}数字 10 选项${green}进行查看${plain}"
        else
            echo -e "${green}此次操作属于版本升级，保留之前旧设置项，登录方式保持不变${plain}"
            echo ""
            echo -e "${green}如果您忘记了登录信息，您可以通过 x-ui 命令然后输入${red}数字 10 选项${green}进行查看${plain}"
            echo ""
            echo ""
>>>>>>> 3d99290f
        fi
    fi
    sleep 1
    echo -e ">>>>>>>>>>>>>>>>>>>>>>>>>>>>>>>>>>>>>>>>>>>>"
    echo ""
    /usr/local/x-ui/x-ui migrate
}

echo ""
install_x-ui() {
    cd /usr/local/

    if [ $# == 0 ]; then
        last_version=$(curl -Ls "https://api.github.com/repos/xeefei/3x-ui/releases/latest" | grep '"tag_name":' | sed -E 's/.*"([^"]+)".*/\1/')
        if [[ ! -n "$last_version" ]]; then
            echo -e "${red}获取 3x-ui 版本失败，可能是 Github API 限制，请稍后再试${plain}"
            exit 1
        fi
        echo ""
        echo -e "-----------------------------------------------------"
        echo -e "${green}--------->>获取 3x-ui 最新版本：${yellow}${last_version}${plain}${green}，开始安装...${plain}"
        echo -e "-----------------------------------------------------"
        echo ""
        sleep 2
        echo -e "${green}---------------->>>>>>>>>安装进度50%${plain}"
        sleep 3
        echo ""
        echo -e "${green}---------------->>>>>>>>>>>>>>>>>>>>>安装进度100%${plain}"
        echo ""
        sleep 2
        wget -N --no-check-certificate -O /usr/local/x-ui-linux-$(arch).tar.gz https://github.com/xeefei/3x-ui/releases/download/${last_version}/x-ui-linux-$(arch).tar.gz
        if [[ $? -ne 0 ]]; then
            echo -e "${red}下载 3x-ui 失败, 请检查服务器是否可以连接至 GitHub？ ${plain}"
            exit 1
        fi
    else
        last_version=$1
        url="https://github.com/xeefei/3x-ui/releases/download/${last_version}/x-ui-linux-$(arch).tar.gz"
        echo ""
        echo -e "--------------------------------------------"
        echo -e "${green}---------------->>>>开始安装 3x-ui $1${plain}"
        echo -e "--------------------------------------------"
        echo ""
        sleep 2
        echo -e "${green}---------------->>>>>>>>>安装进度50%${plain}"
        sleep 3
        echo ""
        echo -e "${green}---------------->>>>>>>>>>>>>>>>>>>>>安装进度100%${plain}"
        echo ""
        sleep 2
        wget -N --no-check-certificate -O /usr/local/x-ui-linux-$(arch).tar.gz ${url}
        if [[ $? -ne 0 ]]; then
            echo -e "${red}下载 3x-ui $1 失败, 请检查此版本是否存在 ${plain}"
            exit 1
        fi
    fi

    if [[ -e /usr/local/x-ui/ ]]; then
        systemctl stop x-ui
        rm /usr/local/x-ui/ -rf
    fi
    
    sleep 3
    echo -e "${green}------->>>>>>>>>>>检查并保存安装目录${plain}"
    echo ""
    tar zxvf x-ui-linux-$(arch).tar.gz
    rm x-ui-linux-$(arch).tar.gz -f
    cd x-ui
    chmod +x x-ui

    # Check the system's architecture and rename the file accordingly
    if [[ $(arch) == "armv5" || $(arch) == "armv6" || $(arch) == "armv7" ]]; then
        mv bin/xray-linux-$(arch) bin/xray-linux-arm
        chmod +x bin/xray-linux-arm
    fi

    chmod +x x-ui bin/xray-linux-$(arch)
    cp -f x-ui.service /etc/systemd/system/
    wget --no-check-certificate -O /usr/bin/x-ui https://raw.githubusercontent.com/xeefei/3x-ui/main/x-ui.sh
    chmod +x /usr/local/x-ui/x-ui.sh
    chmod +x /usr/bin/x-ui
    sleep 2
    echo -e "${green}------->>>>>>>>>>>保存成功${plain}"
    sleep 2
    echo ""
    config_after_install

    systemctl daemon-reload
    systemctl enable x-ui
    systemctl start x-ui
    systemctl stop warp-go >/dev/null 2>&1
    wg-quick down wgcf >/dev/null 2>&1
    ipv4=$(curl -s4m8 ip.p3terx.com -k | sed -n 1p)
    ipv6=$(curl -s6m8 ip.p3terx.com -k | sed -n 1p)
    systemctl start warp-go >/dev/null 2>&1
    wg-quick up wgcf >/dev/null 2>&1

    echo ""
    echo -e "------->>>>${green}3x-ui ${last_version}${plain}<<<<安装成功，正在启动..."
    sleep 1
    echo ""
    echo -e "         ---------------------"
    echo -e "         |${green}3X-UI 控制菜单用法 ${plain}|${plain}"
    echo -e "         |  ${yellow}一个更好的面板   ${plain}|${plain}"   
    echo -e "         | ${yellow}基于Xray Core构建 ${plain}|${plain}"  
    echo -e "--------------------------------------------"
    echo -e "x-ui              - 进入管理脚本"
    echo -e "x-ui start        - 启动 3x-ui 面板"
    echo -e "x-ui stop         - 关闭 3x-ui 面板"
    echo -e "x-ui restart      - 重启 3x-ui 面板"
    echo -e "x-ui status       - 查看 3x-ui 状态"
    echo -e "x-ui settings     - 查看当前设置信息"
    echo -e "x-ui enable       - 启用 3x-ui 开机启动"
    echo -e "x-ui disable      - 禁用 3x-ui 开机启动"
    echo -e "x-ui log          - 查看 3x-ui 运行日志"
    echo -e "x-ui banlog       - 检查 Fail2ban 禁止日志"
    echo -e "x-ui update       - 更新 3x-ui 面板"
    echo -e "x-ui custom       - 自定义 3x-ui 版本"
    echo -e "x-ui install      - 安装 3x-ui 面板"
    echo -e "x-ui uninstall    - 卸载 3x-ui 面板"
    echo -e "--------------------------------------------"
    echo ""
    # if [[ -n $ipv4 ]]; then
    #    echo -e "${yellow}面板 IPv4 访问地址为：${green}http://$ipv4:${config_port}/${config_webBasePath}${plain}"
    # fi
    # if [[ -n $ipv6 ]]; then
    #    echo -e "${yellow}面板 IPv6 访问地址为：${green}http://[$ipv6]:${config_port}/${config_webBasePath}${plain}"
    # fi
    #    echo -e "请自行确保此端口没有被其他程序占用，${yellow}并且确保${red} ${config_port} ${yellow}端口已放行${plain}"
    sleep 3
    echo -e ">>>>>>>>>>>>>>>>>>>>>>>>>>>>>>>>>>>>>>>>>>>>>"
    echo ""
    echo -e "${yellow}----->>>3X-UI面板和Xray启动成功<<<-----${plain}"
}
install_base
install_x-ui $1
echo ""
echo -e "----------------------------------------------"
sleep 4
info=$(/usr/local/x-ui/x-ui setting -show true)
echo -e "${info}${plain}"
echo ""
echo -e "若您忘记了上述面板信息，后期可通过x-ui命令进入脚本${red}输入数字〔10〕选项获取${plain}"
echo ""
echo -e "----------------------------------------------"
echo ""
sleep 2
echo -e "${green}安装/更新完成，若在使用过程中有任何问题${plain}"
echo -e "${yellow}请先描述清楚所遇问题加〔3X-UI〕中文交流群${plain}"
echo -e "${yellow}在TG群中${red} https://t.me/XUI_CN ${yellow}截图进行反馈${plain}"
echo ""
echo -e "----------------------------------------------"
echo ""
echo -e "${green}〔3X-UI〕优化版项目地址：${yellow}https://github.com/xeefei/3x-ui${plain}" 
echo ""
echo -e "${green} 详细安装教程：${yellow}https://xeefei.github.io/xufei/2024/05/3x-ui/${plain}"
echo ""
echo -e "----------------------------------------------"
echo ""<|MERGE_RESOLUTION|>--- conflicted
+++ resolved
@@ -75,23 +75,15 @@
 elif [[ "${release}" == "manjaro" ]]; then
     echo "您的操作系统是 Manjaro"
 elif [[ "${release}" == "armbian" ]]; then
-<<<<<<< HEAD
-    echo "Your OS is Armbian"
-elif [[ "${release}" == "alpine" ]]; then
-    echo "Your OS is Alpine Linux"
-elif [[ "${release}" == "opensuse-tumbleweed" ]]; then
-    echo "Your OS is OpenSUSE Tumbleweed"
-elif [[ "${release}" == "openEuler" ]]; then
-    if [[ ${os_version} -lt 2203 ]]; then
-        echo -e "${red} Please use OpenEuler 22.03 or higher ${plain}\n" && exit 1
-    fi
-=======
     echo "您的操作系统是 Armbian"
 elif [[ "${release}" == "alpine" ]]; then
     echo "您的操作系统是 Alpine Linux"
 elif [[ "${release}" == "opensuse-tumbleweed" ]]; then
     echo "您的操作系统是 OpenSUSE Tumbleweed"
->>>>>>> 3d99290f
+elif [[ "${release}" == "openEuler" ]]; then
+    if [[ ${os_version} -lt 2203 ]]; then
+    echo -e "${red} 请使用 OpenEuler 22.03 或更高版本 ${plain}\n" && exit 1
+    fi
 elif [[ "${release}" == "centos" ]]; then
     if [[ ${os_version} -lt 8 ]]; then
         echo -e "${red} 请使用 CentOS 8 或更高版本 ${plain}\n" && exit 1
@@ -177,61 +169,6 @@
 }
 
 config_after_install() {
-<<<<<<< HEAD
-    local existing_username=$(/usr/local/x-ui/x-ui setting -show true | grep -Eo 'username: .+' | awk '{print $2}')
-    local existing_password=$(/usr/local/x-ui/x-ui setting -show true | grep -Eo 'password: .+' | awk '{print $2}')
-    local existing_webBasePath=$(/usr/local/x-ui/x-ui setting -show true | grep -Eo 'webBasePath: .+' | awk '{print $2}')
-    local existing_port=$(/usr/local/x-ui/x-ui setting -show true | grep -Eo 'port: .+' | awk '{print $2}')
-    local server_ip=$(curl -s https://api.ipify.org)
-
-    if [[ ${#existing_webBasePath} -lt 4 ]]; then
-        if [[ "$existing_username" == "admin" && "$existing_password" == "admin" ]]; then
-            local config_webBasePath=$(gen_random_string 15)
-            local config_username=$(gen_random_string 10)
-            local config_password=$(gen_random_string 10)
-
-            read -p "Would you like to customize the Panel Port settings? (If not, a random port will be applied) [y/n]: " config_confirm
-            if [[ "${config_confirm}" == "y" || "${config_confirm}" == "Y" ]]; then
-                read -p "Please set up the panel port: " config_port
-                echo -e "${yellow}Your Panel Port is: ${config_port}${plain}"
-            else
-                local config_port=$(shuf -i 1024-62000 -n 1)
-                echo -e "${yellow}Generated random port: ${config_port}${plain}"
-            fi
-
-            /usr/local/x-ui/x-ui setting -username "${config_username}" -password "${config_password}" -port "${config_port}" -webBasePath "${config_webBasePath}"
-            echo -e "This is a fresh installation, generating random login info for security concerns:"
-            echo -e "###############################################"
-            echo -e "${green}Username: ${config_username}${plain}"
-            echo -e "${green}Password: ${config_password}${plain}"
-            echo -e "${green}Port: ${config_port}${plain}"
-            echo -e "${green}WebBasePath: ${config_webBasePath}${plain}"
-            echo -e "${green}Access URL: http://${server_ip}:${config_port}${config_webBasePath}${plain}"
-            echo -e "###############################################"
-            echo -e "${yellow}If you forgot your login info, you can type 'x-ui settings' to check${plain}"
-        else
-            local config_webBasePath=$(gen_random_string 15)
-            echo -e "${yellow}WebBasePath is missing or too short. Generating a new one...${plain}"
-            /usr/local/x-ui/x-ui setting -webBasePath "${config_webBasePath}"
-            echo -e "${green}New WebBasePath: ${config_webBasePath}${plain}"
-            echo -e "${green}Access URL: http://${server_ip}:${existing_port}${config_webBasePath}${plain}"
-        fi
-    else
-        if [[ "$existing_username" == "admin" && "$existing_password" == "admin" ]]; then
-            local config_username=$(gen_random_string 10)
-            local config_password=$(gen_random_string 10)
-
-            echo -e "${yellow}Default credentials detected. Security update required...${plain}"
-            /usr/local/x-ui/x-ui setting -username "${config_username}" -password "${config_password}"
-            echo -e "Generated new random login credentials:"
-            echo -e "###############################################"
-            echo -e "${green}Username: ${config_username}${plain}"
-            echo -e "${green}Password: ${config_password}${plain}"
-            echo -e "###############################################"
-            echo -e "${yellow}If you forgot your login info, you can type 'x-ui settings' to check${plain}"
-        else
-            echo -e "${green}Username, Password, and WebBasePath are properly set. Exiting...${plain}"
-=======
     echo -e "${yellow}安装/更新完成！ 为了您的面板安全，建议修改面板设置 ${plain}"
     echo ""
     read -p "$(echo -e "${green}想继续修改吗？${red}选择“n”以保留旧设置${plain} [y/n]？--->>请输入：")" config_confirm
@@ -275,7 +212,6 @@
             echo -e "${green}如果您忘记了登录信息，您可以通过 x-ui 命令然后输入${red}数字 10 选项${green}进行查看${plain}"
             echo ""
             echo ""
->>>>>>> 3d99290f
         fi
     fi
     sleep 1
