#!/bin/bash

red='\033[0;31m'
green='\033[0;32m'
yellow='\033[0;33m'
plain='\033[0m'

cur_dir=$(pwd)

# check root
[[ $EUID -ne 0 ]] && echo -e "${red}致命错误: ${plain} 请使用 root 权限运行此脚本\n" && exit 1

# Check OS and set release variable
if [[ -f /etc/os-release ]]; then
    source /etc/os-release
    release=$ID
elif [[ -f /usr/lib/os-release ]]; then
    source /usr/lib/os-release
    release=$ID
else
    echo ""
    echo -e "${red}检查服务器操作系统失败，请联系作者!${plain}" >&2
    exit 1
fi
echo ""
echo -e "${green}---------->>>>>目前服务器的操作系统为: $release${plain}"

arch() {
    case "$(uname -m)" in
        x86_64 | x64 | amd64 ) echo 'amd64' ;;
        i*86 | x86 ) echo '386' ;;
        armv8* | armv8 | arm64 | aarch64 ) echo 'arm64' ;;
        armv7* | armv7 | arm ) echo 'armv7' ;;
        armv6* | armv6 ) echo 'armv6' ;;
        armv5* | armv5 ) echo 'armv5' ;;
        armv5* | armv5 ) echo 's390x' ;;
        *) echo -e "${green}不支持的CPU架构! ${plain}" && rm -f install.sh && exit 1 ;;
    esac
}

echo ""
echo -e "${yellow}---------->>>>>当前系统的架构为: $(arch)${plain}"
echo ""
xui_version=$(/usr/local/x-ui/x-ui -v)
last_version=$(curl -Ls "https://api.github.com/repos/xeefei/3x-ui/releases/latest" | grep '"tag_name":' | sed -E 's/.*"([^"]+)".*/\1/')
echo -e "${green}---------->>>>>当前代理面板的版本为: ${red}〔3X-UI优化版〕v${xui_version}${plain}"
echo ""
echo -e "${yellow}---------------------->>>>>〔3X-UI优化版〕最新版为：${last_version}${plain}"
sleep 4

os_version=$(grep -i version_id /etc/os-release | cut -d \" -f2 | cut -d . -f1)

if [[ "${release}" == "arch" ]]; then
    echo "您的操作系统是 ArchLinux"
elif [[ "${release}" == "manjaro" ]]; then
    echo "您的操作系统是 Manjaro"
elif [[ "${release}" == "armbian" ]]; then
    echo "您的操作系统是 Armbian"
elif [[ "${release}" == "alpine" ]]; then
    echo "您的操作系统是 Alpine Linux"
elif [[ "${release}" == "opensuse-tumbleweed" ]]; then
    echo "您的操作系统是 OpenSUSE Tumbleweed"
elif [[ "${release}" == "centos" ]]; then
    if [[ ${os_version} -lt 8 ]]; then
        echo -e "${red} 请使用 CentOS 8 或更高版本 ${plain}\n" && exit 1
    fi
elif [[ "${release}" == "ubuntu" ]]; then
    if [[ ${os_version} -lt 20 ]]; then
        echo -e "${red} 请使用 Ubuntu 20 或更高版本!${plain}\n" && exit 1
    fi
elif [[ "${release}" == "fedora" ]]; then
    if [[ ${os_version} -lt 36 ]]; then
        echo -e "${red} 请使用 Fedora 36 或更高版本!${plain}\n" && exit 1
    fi
elif [[ "${release}" == "debian" ]]; then
    if [[ ${os_version} -lt 11 ]]; then
        echo -e "${red} 请使用 Debian 11 或更高版本 ${plain}\n" && exit 1
    fi
elif [[ "${release}" == "almalinux" ]]; then
    if [[ ${os_version} -lt 9 ]]; then
        echo -e "${red} 请使用 AlmaLinux 9 或更高版本 ${plain}\n" && exit 1
    fi
elif [[ "${release}" == "rocky" ]]; then
    if [[ ${os_version} -lt 9 ]]; then
        echo -e "${red} 请使用 RockyLinux 9 或更高版本 ${plain}\n" && exit 1
    fi
elif [[ "${release}" == "oracle" ]]; then
    if [[ ${os_version} -lt 8 ]]; then
        echo -e "${red} 请使用 Oracle Linux 8 或更高版本 ${plain}\n" && exit 1
    fi
else
    echo -e "${red}此脚本不支持您的操作系统。${plain}\n"
    echo "请确保您使用的是以下受支持的操作系统之一："
    echo "- Ubuntu 20.04+"
    echo "- Debian 11+"
    echo "- CentOS 8+"
    echo "- Fedora 36+"
    echo "- Arch Linux"
    echo "- Manjaro"
    echo "- Armbian"
    echo "- Alpine Linux"
    echo "- AlmaLinux 9+"
    echo "- Rocky Linux 9+"
    echo "- Oracle Linux 8+"
    echo "- OpenSUSE Tumbleweed"
    exit 1

fi

install_base() {
    case "${release}" in
    ubuntu | debian | armbian)
        apt-get update && apt-get install -y -q wget curl tar tzdata
        ;;
    centos | almalinux | rocky | oracle)
        yum -y update && yum install -y -q wget curl tar tzdata
        ;;
    fedora)
        dnf -y update && dnf install -y -q wget curl tar tzdata
        ;;
    arch | manjaro)
        pacman -Syu && pacman -Syu --noconfirm wget curl tar tzdata
        ;;
    alpine)
        apk update && apk add --no-cache wget curl tar tzdata
        ;;
    opensuse-tumbleweed)
        zypper refresh && zypper -q install -y wget curl tar timezone
        ;;
    *)
        apt-get update && apt install -y -q wget curl tar tzdata
        ;;
    esac
}

gen_random_string() {
    local length="$1"
    local random_string=$(LC_ALL=C tr -dc 'a-zA-Z0-9' < /dev/urandom | fold -w "$length" | head -n 1)
    echo "$random_string"
}

# This function will be called when user installed x-ui out of security
config_after_install() {
<<<<<<< HEAD
    echo -e "${yellow}Install/update finished! For security it's recommended to modify panel settings ${plain}"
    read -p "Would you like to customize the panel settings? (If not, random settings will be applied) [y/n]: " config_confirm
=======
    echo -e "${yellow}安装/更新完成！ 为了您的面板安全，建议修改面板设置 ${plain}"
    echo ""
    read -p "$(echo -e "${green}想继续修改吗？${red}选择“n”以保留旧设置${plain} [y/n]？--->>请输入：")" config_confirm
>>>>>>> c1879ed5
    if [[ "${config_confirm}" == "y" || "${config_confirm}" == "Y" ]]; then
        read -p "请设置您的用户名: " config_account
        echo -e "${yellow}您的用户名将是: ${config_account}${plain}"
        read -p "请设置您的密码: " config_password
        echo -e "${yellow}您的密码将是: ${config_password}${plain}"
        read -p "请设置面板端口: " config_port
        echo -e "${yellow}您的面板端口号为: ${config_port}${plain}"
        read -p "请设置面板登录访问路径（访问方式演示：ip:端口号/路径/）: " config_webBasePath
        echo -e "${yellow}您的面板访问路径为: ${config_webBasePath}${plain}"
        echo -e "${yellow}正在初始化，请稍候...${plain}"
        /usr/local/x-ui/x-ui setting -username ${config_account} -password ${config_password}
        echo -e "${yellow}用户名和密码设置成功!${plain}"
        /usr/local/x-ui/x-ui setting -port ${config_port}
        echo -e "${yellow}面板端口号设置成功!${plain}"
        /usr/local/x-ui/x-ui setting -webBasePath ${config_webBasePath}
        echo -e "${yellow}面板登录访问路径设置成功!${plain}"
        echo ""
    else
        echo ""
        sleep 1
        echo -e "${red}--------------->>>>Cancel...--------------->>>>>>>取消修改...${plain}"
        echo ""
        if [[ ! -f "/etc/x-ui/x-ui.db" ]]; then
            local usernameTemp=$(head -c 6 /dev/urandom | base64)
            local passwordTemp=$(head -c 6 /dev/urandom | base64)
            local webBasePathTemp=$(gen_random_string 10)
            /usr/local/x-ui/x-ui setting -username ${usernameTemp} -password ${passwordTemp} -webBasePath ${webBasePathTemp}
            echo -e "${yellow}检测到为全新安装，出于安全考虑将生成随机登录信息:${plain}"
            echo -e "###############################################"
            echo -e "${green}用户名: ${usernameTemp}${plain}"
            echo -e "${green}密  码: ${passwordTemp}${plain}"
            echo -e "${green}访问路径: ${webBasePathTemp}${plain}"
            echo -e "###############################################"
<<<<<<< HEAD
            echo -e "${yellow}If you forgot your login info, you can type "x-ui settings" to check after installation${plain}"
        else
            echo -e "${yellow}This is your upgrade, will keep old settings. If you forgot your login info, you can type "x-ui settings" to check${plain}"
=======
            echo -e "${green}如果您忘记了登录信息，可以在安装后通过 x-ui 命令然后输入${red}数字 10 选项${green}进行查看${plain}"
        else
            echo -e "${green}此次操作属于版本升级，保留之前旧设置项，登录方式保持不变${plain}"
            echo ""
            echo -e "${green}如果您忘记了登录信息，您可以通过 x-ui 命令然后输入${red}数字 10 选项${green}进行查看${plain}"
            echo ""
            echo ""
>>>>>>> c1879ed5
        fi
    fi
    sleep 1
    echo -e ">>>>>>>>>>>>>>>>>>>>>>>>>>>>>>>>>>>>>>>>>>>>"
    echo ""
    /usr/local/x-ui/x-ui migrate
}

echo ""
install_x-ui() {
    cd /usr/local/

    if [ $# == 0 ]; then
        last_version=$(curl -Ls "https://api.github.com/repos/xeefei/3x-ui/releases/latest" | grep '"tag_name":' | sed -E 's/.*"([^"]+)".*/\1/')
        if [[ ! -n "$last_version" ]]; then
            echo -e "${red}获取 3x-ui 版本失败，可能是 Github API 限制，请稍后再试${plain}"
            exit 1
        fi
        echo ""
        echo -e "-----------------------------------------------------"
        echo -e "${green}--------->>获取 3x-ui 最新版本：${yellow}${last_version}${plain}${green}，开始安装...${plain}"
        echo -e "-----------------------------------------------------"
        echo ""
        sleep 2
        echo -e "${green}---------------->>>>>>>>>安装进度50%${plain}"
        sleep 3
        echo ""
        echo -e "${green}---------------->>>>>>>>>>>>>>>>>>>>>安装进度100%${plain}"
        echo ""
        sleep 2
        wget -N --no-check-certificate -O /usr/local/x-ui-linux-$(arch).tar.gz https://github.com/xeefei/3x-ui/releases/download/${last_version}/x-ui-linux-$(arch).tar.gz
        if [[ $? -ne 0 ]]; then
            echo -e "${red}下载 3x-ui 失败, 请检查服务器是否可以连接至 GitHub？ ${plain}"
            exit 1
        fi
    else
        last_version=$1
        url="https://github.com/xeefei/3x-ui/releases/download/${last_version}/x-ui-linux-$(arch).tar.gz"
        echo ""
        echo -e "--------------------------------------------"
        echo -e "${green}---------------->>>>开始安装 3x-ui $1${plain}"
        echo -e "--------------------------------------------"
        echo ""
        sleep 2
        echo -e "${green}---------------->>>>>>>>>安装进度50%${plain}"
        sleep 3
        echo ""
        echo -e "${green}---------------->>>>>>>>>>>>>>>>>>>>>安装进度100%${plain}"
        echo ""
        sleep 2
        wget -N --no-check-certificate -O /usr/local/x-ui-linux-$(arch).tar.gz ${url}
        if [[ $? -ne 0 ]]; then
            echo -e "${red}下载 3x-ui $1 失败, 请检查此版本是否存在 ${plain}"
            exit 1
        fi
    fi

    if [[ -e /usr/local/x-ui/ ]]; then
        systemctl stop x-ui
        rm /usr/local/x-ui/ -rf
    fi
    
    sleep 3
    echo -e "${green}------->>>>>>>>>>>检查并保存安装目录${plain}"
    echo ""
    tar zxvf x-ui-linux-$(arch).tar.gz
    rm x-ui-linux-$(arch).tar.gz -f
    cd x-ui
    chmod +x x-ui

    # Check the system's architecture and rename the file accordingly
    if [[ $(arch) == "armv5" || $(arch) == "armv6" || $(arch) == "armv7" ]]; then
        mv bin/xray-linux-$(arch) bin/xray-linux-arm
        chmod +x bin/xray-linux-arm
    fi

    chmod +x x-ui bin/xray-linux-$(arch)
    cp -f x-ui.service /etc/systemd/system/
    wget --no-check-certificate -O /usr/bin/x-ui https://raw.githubusercontent.com/xeefei/3x-ui/main/x-ui.sh
    chmod +x /usr/local/x-ui/x-ui.sh
    chmod +x /usr/bin/x-ui
    sleep 2
    echo -e "${green}------->>>>>>>>>>>保存成功${plain}"
    sleep 2
    echo ""
    config_after_install

    systemctl daemon-reload
    systemctl enable x-ui
    systemctl start x-ui
    systemctl stop warp-go >/dev/null 2>&1
    wg-quick down wgcf >/dev/null 2>&1
    ipv4=$(curl -s4m8 ip.p3terx.com -k | sed -n 1p)
    ipv6=$(curl -s6m8 ip.p3terx.com -k | sed -n 1p)
    systemctl start warp-go >/dev/null 2>&1
    wg-quick up wgcf >/dev/null 2>&1

    echo ""
    echo -e "------->>>>${green}3x-ui ${last_version}${plain}<<<<安装成功，正在启动..."
    sleep 1
    echo ""
    echo -e "         ---------------------"
    echo -e "         |${green}3X-UI 控制菜单用法 ${plain}|${plain}"
    echo -e "         |  ${yellow}一个更好的面板   ${plain}|${plain}"   
    echo -e "         | ${yellow}基于Xray Core构建 ${plain}|${plain}"  
    echo -e "--------------------------------------------"
    echo -e "x-ui              - 进入管理脚本"
    echo -e "x-ui start        - 启动 3x-ui 面板"
    echo -e "x-ui stop         - 关闭 3x-ui 面板"
    echo -e "x-ui restart      - 重启 3x-ui 面板"
    echo -e "x-ui status       - 查看 3x-ui 状态"
    echo -e "x-ui settings     - 查看当前设置信息"
    echo -e "x-ui enable       - 启用 3x-ui 开机启动"
    echo -e "x-ui disable      - 禁用 3x-ui 开机启动"
    echo -e "x-ui log          - 查看 3x-ui 运行日志"
    echo -e "x-ui banlog       - 检查 Fail2ban 禁止日志"
    echo -e "x-ui update       - 更新 3x-ui 面板"
    echo -e "x-ui custom       - 自定义 3x-ui 版本"
    echo -e "x-ui install      - 安装 3x-ui 面板"
    echo -e "x-ui uninstall    - 卸载 3x-ui 面板"
    echo -e "--------------------------------------------"
    echo ""
    # if [[ -n $ipv4 ]]; then
    #    echo -e "${yellow}面板 IPv4 访问地址为：${green}http://$ipv4:${config_port}/${config_webBasePath}${plain}"
    # fi
    # if [[ -n $ipv6 ]]; then
    #    echo -e "${yellow}面板 IPv6 访问地址为：${green}http://[$ipv6]:${config_port}/${config_webBasePath}${plain}"
    # fi
    #    echo -e "请自行确保此端口没有被其他程序占用，${yellow}并且确保${red} ${config_port} ${yellow}端口已放行${plain}"
    sleep 3
    echo -e ">>>>>>>>>>>>>>>>>>>>>>>>>>>>>>>>>>>>>>>>>>>>>"
    echo ""
    echo -e "${yellow}----->>>3X-UI面板和Xray启动成功<<<-----${plain}"
}
install_base
install_x-ui $1
echo ""
echo -e "----------------------------------------------"
sleep 4
info=$(/usr/local/x-ui/x-ui setting -show true)
echo -e "${info}${plain}"
echo ""
echo -e "若您忘记了上述面板信息，后期可通过x-ui命令进入脚本${red}输入数字〔10〕选项获取${plain}"
echo ""
echo -e "----------------------------------------------"
echo ""
sleep 2
echo -e "${green}安装/更新完成，若在使用过程中有任何问题${plain}"
echo -e "${yellow}请先描述清楚所遇问题加〔3X-UI〕中文交流群${plain}"
echo -e "${yellow}在TG群中${red} https://t.me/XUI_CN ${yellow}截图进行反馈${plain}"
echo ""
echo -e "----------------------------------------------"
echo ""
echo -e "${green}〔3X-UI〕优化版项目地址：${yellow}https://github.com/xeefei/3x-ui${plain}" 
echo ""
echo -e "${green} 详细安装教程：${yellow}https://xeefei.github.io/xufei/2024/05/3x-ui/${plain}"
echo ""
echo -e "----------------------------------------------"
echo ""<|MERGE_RESOLUTION|>--- conflicted
+++ resolved
@@ -141,14 +141,9 @@
 
 # This function will be called when user installed x-ui out of security
 config_after_install() {
-<<<<<<< HEAD
-    echo -e "${yellow}Install/update finished! For security it's recommended to modify panel settings ${plain}"
-    read -p "Would you like to customize the panel settings? (If not, random settings will be applied) [y/n]: " config_confirm
-=======
     echo -e "${yellow}安装/更新完成！ 为了您的面板安全，建议修改面板设置 ${plain}"
     echo ""
     read -p "$(echo -e "${green}想继续修改吗？${red}选择“n”以保留旧设置${plain} [y/n]？--->>请输入：")" config_confirm
->>>>>>> c1879ed5
     if [[ "${config_confirm}" == "y" || "${config_confirm}" == "Y" ]]; then
         read -p "请设置您的用户名: " config_account
         echo -e "${yellow}您的用户名将是: ${config_account}${plain}"
@@ -182,11 +177,6 @@
             echo -e "${green}密  码: ${passwordTemp}${plain}"
             echo -e "${green}访问路径: ${webBasePathTemp}${plain}"
             echo -e "###############################################"
-<<<<<<< HEAD
-            echo -e "${yellow}If you forgot your login info, you can type "x-ui settings" to check after installation${plain}"
-        else
-            echo -e "${yellow}This is your upgrade, will keep old settings. If you forgot your login info, you can type "x-ui settings" to check${plain}"
-=======
             echo -e "${green}如果您忘记了登录信息，可以在安装后通过 x-ui 命令然后输入${red}数字 10 选项${green}进行查看${plain}"
         else
             echo -e "${green}此次操作属于版本升级，保留之前旧设置项，登录方式保持不变${plain}"
@@ -194,7 +184,6 @@
             echo -e "${green}如果您忘记了登录信息，您可以通过 x-ui 命令然后输入${red}数字 10 选项${green}进行查看${plain}"
             echo ""
             echo ""
->>>>>>> c1879ed5
         fi
     fi
     sleep 1
