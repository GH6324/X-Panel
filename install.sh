#!/bin/bash

red='\033[0;31m'
green='\033[0;32m'
yellow='\033[0;33m'
plain='\033[0m'

cur_dir=$(pwd)

# check root
[[ $EUID -ne 0 ]] && echo -e "${red}致命错误: ${plain} 请使用 root 权限运行此脚本\n" && exit 1

# Check OS and set release variable
if [[ -f /etc/os-release ]]; then
    source /etc/os-release
    release=$ID
elif [[ -f /usr/lib/os-release ]]; then
    source /usr/lib/os-release
    release=$ID
else
    echo ""
    echo -e "${red}检查服务器操作系统失败，请联系作者!${plain}" >&2
    exit 1
fi
echo ""
echo -e "${green}---------->>>>>目前服务器的操作系统为: $release${plain}"

arch() {
    case "$(uname -m)" in
        x86_64 | x64 | amd64 ) echo 'amd64' ;;
        i*86 | x86 ) echo '386' ;;
        armv8* | armv8 | arm64 | aarch64 ) echo 'arm64' ;;
        armv7* | armv7 | arm ) echo 'armv7' ;;
        armv6* | armv6 ) echo 'armv6' ;;
        armv5* | armv5 ) echo 'armv5' ;;
        armv5* | armv5 ) echo 's390x' ;;
        *) echo -e "${green}不支持的CPU架构! ${plain}" && rm -f install.sh && exit 1 ;;
    esac
}

echo ""
echo -e "${yellow}---------->>>>>当前系统的架构为: $(arch)${plain}"
echo ""
xui_version=$(/usr/local/x-ui/x-ui -v)
last_version=$(curl -Ls "https://api.github.com/repos/xeefei/3x-ui/releases/latest" | grep '"tag_name":' | sed -E 's/.*"([^"]+)".*/\1/')
echo -e "${green}---------->>>>>当前代理面板的版本为: ${red}〔3X-UI优化版〕v${xui_version}${plain}"
echo ""
echo -e "${yellow}---------------------->>>>>〔3X-UI优化版〕最新版为：${last_version}${plain}"
sleep 4

os_version=$(grep -i version_id /etc/os-release | cut -d \" -f2 | cut -d . -f1)

if [[ "${release}" == "arch" ]]; then
    echo "您的操作系统是 ArchLinux"
elif [[ "${release}" == "manjaro" ]]; then
    echo "您的操作系统是 Manjaro"
elif [[ "${release}" == "armbian" ]]; then
    echo "您的操作系统是 Armbian"
elif [[ "${release}" == "opensuse-tumbleweed" ]]; then
    echo "您的操作系统是 OpenSUSE Tumbleweed"
elif [[ "${release}" == "centos" ]]; then
    if [[ ${os_version} -lt 8 ]]; then
        echo -e "${red} 请使用 CentOS 8 或更高版本 ${plain}\n" && exit 1
    fi
elif [[ "${release}" == "ubuntu" ]]; then
    if [[ ${os_version} -lt 20 ]]; then
        echo -e "${red} 请使用 Ubuntu 20 或更高版本!${plain}\n" && exit 1
    fi
elif [[ "${release}" == "fedora" ]]; then
    if [[ ${os_version} -lt 36 ]]; then
        echo -e "${red} 请使用 Fedora 36 或更高版本!${plain}\n" && exit 1
    fi
elif [[ "${release}" == "debian" ]]; then
    if [[ ${os_version} -lt 11 ]]; then
        echo -e "${red} 请使用 Debian 11 或更高版本 ${plain}\n" && exit 1
    fi
elif [[ "${release}" == "almalinux" ]]; then
    if [[ ${os_version} -lt 9 ]]; then
        echo -e "${red} 请使用 AlmaLinux 9 或更高版本 ${plain}\n" && exit 1
    fi
elif [[ "${release}" == "rocky" ]]; then
    if [[ ${os_version} -lt 9 ]]; then
        echo -e "${red} 请使用 RockyLinux 9 或更高版本 ${plain}\n" && exit 1
    fi
elif [[ "${release}" == "oracle" ]]; then
    if [[ ${os_version} -lt 8 ]]; then
        echo -e "${red} 请使用 Oracle Linux 8 或更高版本 ${plain}\n" && exit 1
    fi
else
    echo -e "${red}此脚本不支持您的操作系统。${plain}\n"
    echo "请确保您使用的是以下受支持的操作系统之一："
    echo "- Ubuntu 20.04+"
    echo "- Debian 11+"
    echo "- CentOS 8+"
    echo "- Fedora 36+"
    echo "- Arch Linux"
    echo "- Manjaro"
    echo "- Armbian"
    echo "- AlmaLinux 9+"
    echo "- Rocky Linux 9+"
    echo "- Oracle Linux 8+"
    echo "- OpenSUSE Tumbleweed"
    exit 1

fi

install_base() {
    case "${release}" in
    ubuntu | debian | armbian)
        apt-get update && apt-get install -y -q wget curl tar tzdata
        ;;
    centos | almalinux | rocky | oracle)
        yum -y update && yum install -y -q wget curl tar tzdata
        ;;
    fedora)
        dnf -y update && dnf install -y -q wget curl tar tzdata
        ;;
    arch | manjaro)
        pacman -Syu && pacman -Syu --noconfirm wget curl tar tzdata
        ;;
    opensuse-tumbleweed)
        zypper refresh && zypper -q install -y wget curl tar timezone
        ;;
    *)
        apt-get update && apt install -y -q wget curl tar tzdata
        ;;
    esac
}

# This function will be called when user installed x-ui out of security
config_after_install() {
    echo -e "${yellow}安装/更新完成！ 为了您的面板安全，建议修改面板设置 ${plain}"
    echo ""
    read -p "$(echo -e "${green}想继续修改吗？${red}选择“n”以保留旧设置${plain} [y/n]？--->>请输入：")" config_confirm
    if [[ "${config_confirm}" == "y" || "${config_confirm}" == "Y" ]]; then
        read -p "请设置您的用户名: " config_account
        echo -e "${yellow}您的用户名将是: ${config_account}${plain}"
        read -p "请设置您的密码: " config_password
        echo -e "${yellow}您的密码将是: ${config_password}${plain}"
        read -p "请设置面板端口: " config_port
        echo -e "${yellow}您的面板端口号为: ${config_port}${plain}"
        read -p "请设置面板登录访问路径（访问方式演示：ip:端口号/路径/）: " config_webBasePath
        echo -e "${yellow}您的面板访问路径为: ${config_webBasePath}${plain}"
        echo -e "${yellow}正在初始化，请稍候...${plain}"
        /usr/local/x-ui/x-ui setting -username ${config_account} -password ${config_password}
        echo -e "${yellow}用户名和密码设置成功!${plain}"
        /usr/local/x-ui/x-ui setting -port ${config_port}
        echo -e "${yellow}面板端口号设置成功!${plain}"
        /usr/local/x-ui/x-ui setting -webBasePath ${config_webBasePath}
        echo -e "${yellow}面板登录访问路径设置成功!${plain}"
        echo ""
    else
        echo ""
        sleep 1
        echo -e "${red}--------------->>>>Cancel...--------------->>>>>>>取消修改...${plain}"
        echo ""
        if [[ ! -f "/etc/x-ui/x-ui.db" ]]; then
            local usernameTemp=$(head -c 6 /dev/urandom | base64)
            local passwordTemp=$(head -c 6 /dev/urandom | base64)
            local webBasePathTemp=$(head -c 6 /dev/urandom | base64)
            /usr/local/x-ui/x-ui setting -username ${usernameTemp} -password ${passwordTemp} -webBasePath ${webBasePathTemp}
            echo -e "${yellow}检测到为全新安装，出于安全考虑将生成随机登录信息:${plain}"
            echo -e "###############################################"
            echo -e "${green}用户名: ${usernameTemp}${plain}"
            echo -e "${green}密  码: ${passwordTemp}${plain}"
            echo -e "${green}访问路径: ${webBasePathTemp}${plain}"
            echo -e "###############################################"
            echo -e "${green}如果您忘记了登录信息，可以在安装后通过 x-ui 命令然后输入${red}数字 8 选项${green}进行查看${plain}"
        else
            echo -e "${green}此次操作属于版本升级，保留之前旧设置项，登录方式保持不变${plain}"
            echo ""
            echo -e "${green}如果您忘记了登录信息，您可以通过 x-ui 命令然后输入${red}数字 8 选项${green}进行查看${plain}"
            echo ""
            echo ""
        fi
    fi
    sleep 1
    echo -e ">>>>>>>>>>>>>>>>>>>>>>>>>>>>>>>>>>>>>>>>>>>>"
    echo ""
    /usr/local/x-ui/x-ui migrate
}

echo ""
install_x-ui() {
    cd /usr/local/

    if [ $# == 0 ]; then
        last_version=$(curl -Ls "https://api.github.com/repos/xeefei/3x-ui/releases/latest" | grep '"tag_name":' | sed -E 's/.*"([^"]+)".*/\1/')
        if [[ ! -n "$last_version" ]]; then
            echo -e "${red}获取 3x-ui 版本失败，可能是 Github API 限制，请稍后再试${plain}"
            exit 1
        fi
        echo ""
        echo -e "-----------------------------------------------------"
        echo -e "${green}--------->>获取 3x-ui 最新版本：${yellow}${last_version}${plain}${green}，开始安装...${plain}"
        echo -e "-----------------------------------------------------"
        echo ""
        sleep 2
        echo -e "${green}---------------->>>>>>>>>安装进度50%${plain}"
        sleep 3
        echo ""
        echo -e "${green}---------------->>>>>>>>>>>>>>>>>>>>>安装进度100%${plain}"
        echo ""
        sleep 2
        wget -N --no-check-certificate -O /usr/local/x-ui-linux-$(arch).tar.gz https://github.com/xeefei/3x-ui/releases/download/${last_version}/x-ui-linux-$(arch).tar.gz
        if [[ $? -ne 0 ]]; then
            echo -e "${red}下载 3x-ui 失败, 请检查服务器是否可以连接至 GitHub？ ${plain}"
            exit 1
        fi
    else
        last_version=$1
        url="https://github.com/xeefei/3x-ui/releases/download/${last_version}/x-ui-linux-$(arch).tar.gz"
        echo ""
        echo -e "--------------------------------------------"
        echo -e "${green}---------------->>>>开始安装 3x-ui $1${plain}"
        echo -e "--------------------------------------------"
        echo ""
        sleep 2
        echo -e "${green}---------------->>>>>>>>>安装进度50%${plain}"
        sleep 3
        echo ""
        echo -e "${green}---------------->>>>>>>>>>>>>>>>>>>>>安装进度100%${plain}"
        echo ""
        sleep 2
        wget -N --no-check-certificate -O /usr/local/x-ui-linux-$(arch).tar.gz ${url}
        if [[ $? -ne 0 ]]; then
            echo -e "${red}下载 3x-ui $1 失败, 请检查此版本是否存在 ${plain}"
            exit 1
        fi
    fi

    if [[ -e /usr/local/x-ui/ ]]; then
        systemctl stop x-ui
        rm /usr/local/x-ui/ -rf
    fi
    
    sleep 3
    echo -e "${green}------->>>>>>>>>>>检查并保存安装目录${plain}"
    echo ""
    tar zxvf x-ui-linux-$(arch).tar.gz
    rm x-ui-linux-$(arch).tar.gz -f
    cd x-ui
    chmod +x x-ui

    # Check the system's architecture and rename the file accordingly
    if [[ $(arch) == "armv5" || $(arch) == "armv6" || $(arch) == "armv7" ]]; then
        mv bin/xray-linux-$(arch) bin/xray-linux-arm
        chmod +x bin/xray-linux-arm
    fi

    chmod +x x-ui bin/xray-linux-$(arch)
    cp -f x-ui.service /etc/systemd/system/
    wget --no-check-certificate -O /usr/bin/x-ui https://raw.githubusercontent.com/xeefei/3x-ui/main/x-ui.sh
    chmod +x /usr/local/x-ui/x-ui.sh
    chmod +x /usr/bin/x-ui
    sleep 2
    echo -e "${green}------->>>>>>>>>>>保存成功${plain}"
    sleep 2
    echo ""
    config_after_install

    systemctl daemon-reload
    systemctl enable x-ui
    systemctl start x-ui
<<<<<<< HEAD
    echo -e "${green}x-ui ${last_version}${plain} installation finished, it is running now..."
    echo -e ""
    echo -e "x-ui control menu usages: "
    echo -e "----------------------------------------------"
    echo -e "SUBCOMMANDS:"
    echo -e "x-ui              - Admin Management Script"
    echo -e "x-ui start        - Start"
    echo -e "x-ui stop         - Stop"
    echo -e "x-ui restart      - Restart"
    echo -e "x-ui status       - Current Status"
    echo -e "x-ui settings     - Current Settings"
    echo -e "x-ui enable       - Enable Autostart on OS Startup"
    echo -e "x-ui disable      - Disable Autostart on OS Startup"
    echo -e "x-ui log          - Check logs"
    echo -e "x-ui banlog       - Check Fail2ban ban logs"
    echo -e "x-ui update       - Update"
    echo -e "x-ui custom       - custom version"
    echo -e "x-ui install      - Install"
    echo -e "x-ui uninstall    - Uninstall"
    echo -e "----------------------------------------------"
}
=======
>>>>>>> 104d55a7

    systemctl stop warp-go >/dev/null 2>&1
    wg-quick down wgcf >/dev/null 2>&1
    ipv4=$(curl -s4m8 ip.p3terx.com -k | sed -n 1p)
    ipv6=$(curl -s6m8 ip.p3terx.com -k | sed -n 1p)
    systemctl start warp-go >/dev/null 2>&1
    wg-quick up wgcf >/dev/null 2>&1

    echo ""
    echo -e "------->>>>${green}3x-ui ${last_version}${plain}<<<<安装成功，正在启动..."
    sleep 1
    echo ""
    echo -e "         ---------------------"
    echo -e "         |${green}3X-UI 控制菜单用法 ${plain}|${plain}"
    echo -e "         |  ${yellow}一个更好的面板   ${plain}|${plain}"   
    echo -e "         | ${yellow}基于Xray Core构建 ${plain}|${plain}"  
    echo -e "--------------------------------------------"
    echo -e "x-ui              - 进入管理脚本"
    echo -e "x-ui start        - 启动 3x-ui 面板"
    echo -e "x-ui stop         - 关闭 3x-ui 面板"
    echo -e "x-ui restart      - 重启 3x-ui 面板"
    echo -e "x-ui status       - 查看 3x-ui 状态"
    echo -e "x-ui enable       - 启用 3x-ui 开机启动"
    echo -e "x-ui disable      - 禁用 3x-ui 开机启动"
    echo -e "x-ui log          - 查看 3x-ui 运行日志"
    echo -e "x-ui banlog       - 检查 Fail2ban 禁止日志"
    echo -e "x-ui update       - 更新 3x-ui 面板"
    echo -e "x-ui install      - 安装 3x-ui 面板"
    echo -e "x-ui uninstall    - 卸载 3x-ui 面板"
    echo -e "--------------------------------------------"
    echo ""
    # if [[ -n $ipv4 ]]; then
    #    echo -e "${yellow}面板 IPv4 访问地址为：${green}http://$ipv4:${config_port}/${config_webBasePath}${plain}"
    # fi
    # if [[ -n $ipv6 ]]; then
    #    echo -e "${yellow}面板 IPv6 访问地址为：${green}http://[$ipv6]:${config_port}/${config_webBasePath}${plain}"
    # fi
    #    echo -e "请自行确保此端口没有被其他程序占用，${yellow}并且确保${red} ${config_port} ${yellow}端口已放行${plain}"
    sleep 3
    echo -e ">>>>>>>>>>>>>>>>>>>>>>>>>>>>>>>>>>>>>>>>>>>>>"
    echo ""
    echo -e "${yellow}----->>>3X-UI面板和Xray启动成功<<<-----${plain}"
}
install_base
install_x-ui $1
echo ""
echo -e "----------------------------------------------"
sleep 4
info=$(/usr/local/x-ui/x-ui setting -show true)
echo -e "${info}${plain}"
echo ""
echo -e "若您忘记了上述面板信息，后期可通过x-ui命令进入脚本${red}输入数字〔8〕选项获取${plain}"
echo ""
echo -e "----------------------------------------------"
echo ""
sleep 2
echo -e "${green}安装/更新完成，若在使用过程中有任何问题${plain}"
echo -e "${yellow}请先描述清楚所遇问题加〔3X-UI〕中文交流群${plain}"
echo -e "${yellow}在TG群中${red} https://t.me/XUI_CN ${yellow}截图进行反馈${plain}"
echo ""
echo -e "----------------------------------------------"
echo ""
echo -e "${green}〔3X-UI〕优化版项目地址：${yellow}https://github.com/xeefei/3x-ui${plain}" 
echo ""
echo -e "${green} 详细安装教程：${yellow}https://xeefei.github.io/xufei/2024/05/3x-ui/${plain}"
echo ""
echo -e "----------------------------------------------"
echo ""<|MERGE_RESOLUTION|>--- conflicted
+++ resolved
@@ -262,31 +262,6 @@
     systemctl daemon-reload
     systemctl enable x-ui
     systemctl start x-ui
-<<<<<<< HEAD
-    echo -e "${green}x-ui ${last_version}${plain} installation finished, it is running now..."
-    echo -e ""
-    echo -e "x-ui control menu usages: "
-    echo -e "----------------------------------------------"
-    echo -e "SUBCOMMANDS:"
-    echo -e "x-ui              - Admin Management Script"
-    echo -e "x-ui start        - Start"
-    echo -e "x-ui stop         - Stop"
-    echo -e "x-ui restart      - Restart"
-    echo -e "x-ui status       - Current Status"
-    echo -e "x-ui settings     - Current Settings"
-    echo -e "x-ui enable       - Enable Autostart on OS Startup"
-    echo -e "x-ui disable      - Disable Autostart on OS Startup"
-    echo -e "x-ui log          - Check logs"
-    echo -e "x-ui banlog       - Check Fail2ban ban logs"
-    echo -e "x-ui update       - Update"
-    echo -e "x-ui custom       - custom version"
-    echo -e "x-ui install      - Install"
-    echo -e "x-ui uninstall    - Uninstall"
-    echo -e "----------------------------------------------"
-}
-=======
->>>>>>> 104d55a7
-
     systemctl stop warp-go >/dev/null 2>&1
     wg-quick down wgcf >/dev/null 2>&1
     ipv4=$(curl -s4m8 ip.p3terx.com -k | sed -n 1p)
@@ -308,11 +283,13 @@
     echo -e "x-ui stop         - 关闭 3x-ui 面板"
     echo -e "x-ui restart      - 重启 3x-ui 面板"
     echo -e "x-ui status       - 查看 3x-ui 状态"
+    echo -e "x-ui settings     - 查看当前设置信息"
     echo -e "x-ui enable       - 启用 3x-ui 开机启动"
     echo -e "x-ui disable      - 禁用 3x-ui 开机启动"
     echo -e "x-ui log          - 查看 3x-ui 运行日志"
     echo -e "x-ui banlog       - 检查 Fail2ban 禁止日志"
     echo -e "x-ui update       - 更新 3x-ui 面板"
+    echo -e "x-ui custom       - 自定义 3x-ui 版本"
     echo -e "x-ui install      - 安装 3x-ui 面板"
     echo -e "x-ui uninstall    - 卸载 3x-ui 面板"
     echo -e "--------------------------------------------"
